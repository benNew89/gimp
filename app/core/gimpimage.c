/* GIMP - The GNU Image Manipulation Program
 * Copyright (C) 1995 Spencer Kimball and Peter Mattis
 *
 * This program is free software: you can redistribute it and/or modify
 * it under the terms of the GNU General Public License as published by
 * the Free Software Foundation; either version 3 of the License, or
 * (at your option) any later version.
 *
 * This program is distributed in the hope that it will be useful,
 * but WITHOUT ANY WARRANTY; without even the implied warranty of
 * MERCHANTABILITY or FITNESS FOR A PARTICULAR PURPOSE.  See the
 * GNU General Public License for more details.
 *
 * You should have received a copy of the GNU General Public License
 * along with this program.  If not, see <http://www.gnu.org/licenses/>.
 */

#include "config.h"

#include <string.h>
#include <time.h>

#include <cairo.h>
#include <gdk-pixbuf/gdk-pixbuf.h>
#include <gegl.h>
#include <gexiv2/gexiv2.h>

#include "libgimpcolor/gimpcolor.h"
#include "libgimpmath/gimpmath.h"
#include "libgimpbase/gimpbase.h"
#include "libgimpconfig/gimpconfig.h"

#include "core-types.h"

#include "config/gimpcoreconfig.h"

#include "gegl/gimp-babl.h"

#include "gimp.h"
#include "gimp-memsize.h"
#include "gimp-parasites.h"
#include "gimpcontext.h"
#include "gimpdrawablestack.h"
#include "gimpgrid.h"
#include "gimperror.h"
#include "gimpguide.h"
#include "gimpidtable.h"
#include "gimpimage.h"
#include "gimpimage-color-profile.h"
#include "gimpimage-colormap.h"
#include "gimpimage-guides.h"
#include "gimpimage-item-list.h"
#include "gimpimage-metadata.h"
#include "gimpimage-sample-points.h"
#include "gimpimage-preview.h"
#include "gimpimage-private.h"
#include "gimpimage-quick-mask.h"
#include "gimpimage-undo.h"
#include "gimpimage-undo-push.h"
#include "gimpitemtree.h"
#include "gimplayer.h"
#include "gimplayer-floating-sel.h"
#include "gimplayermask.h"
#include "gimpmarshal.h"
#include "gimpparasitelist.h"
#include "gimppickable.h"
#include "gimpprojectable.h"
#include "gimpprojection.h"
#include "gimpsamplepoint.h"
#include "gimpselection.h"
#include "gimptempbuf.h"
#include "gimptemplate.h"
#include "gimpundostack.h"

#include "file/file-utils.h"

#include "vectors/gimpvectors.h"

#include "gimp-log.h"
#include "gimp-intl.h"


#ifdef DEBUG
#define TRC(x) g_printerr x
#else
#define TRC(x)
#endif


enum
{
  MODE_CHANGED,
  PRECISION_CHANGED,
  ALPHA_CHANGED,
  FLOATING_SELECTION_CHANGED,
  ACTIVE_LAYER_CHANGED,
  ACTIVE_CHANNEL_CHANGED,
  ACTIVE_VECTORS_CHANGED,
  COMPONENT_VISIBILITY_CHANGED,
  COMPONENT_ACTIVE_CHANGED,
  MASK_CHANGED,
  RESOLUTION_CHANGED,
  SIZE_CHANGED_DETAILED,
  UNIT_CHANGED,
  QUICK_MASK_CHANGED,
  SELECTION_INVALIDATE,
  CLEAN,
  DIRTY,
  SAVED,
  EXPORTED,
  GUIDE_ADDED,
  GUIDE_REMOVED,
  GUIDE_MOVED,
  SAMPLE_POINT_ADDED,
  SAMPLE_POINT_REMOVED,
  SAMPLE_POINT_MOVED,
  PARASITE_ATTACHED,
  PARASITE_DETACHED,
  COLORMAP_CHANGED,
  UNDO_EVENT,
  LAST_SIGNAL
};

enum
{
  PROP_0,
  PROP_GIMP,
  PROP_ID,
  PROP_WIDTH,
  PROP_HEIGHT,
  PROP_BASE_TYPE,
  PROP_PRECISION,
  PROP_METADATA,
  PROP_BUFFER
};


/*  local function prototypes  */

static void     gimp_color_managed_iface_init    (GimpColorManagedInterface *iface);
static void     gimp_projectable_iface_init      (GimpProjectableInterface  *iface);
static void     gimp_pickable_iface_init         (GimpPickableInterface     *iface);

static void     gimp_image_constructed           (GObject           *object);
static void     gimp_image_set_property          (GObject           *object,
                                                  guint              property_id,
                                                  const GValue      *value,
                                                  GParamSpec        *pspec);
static void     gimp_image_get_property          (GObject           *object,
                                                  guint              property_id,
                                                  GValue            *value,
                                                  GParamSpec        *pspec);
static void     gimp_image_dispose               (GObject           *object);
static void     gimp_image_finalize              (GObject           *object);

static void     gimp_image_name_changed          (GimpObject        *object);
static gint64   gimp_image_get_memsize           (GimpObject        *object,
                                                  gint64            *gui_size);

static gboolean gimp_image_get_size              (GimpViewable      *viewable,
                                                  gint              *width,
                                                  gint              *height);
static void     gimp_image_size_changed          (GimpViewable      *viewable);
static gchar  * gimp_image_get_description       (GimpViewable      *viewable,
                                                  gchar            **tooltip);

static void     gimp_image_real_mode_changed     (GimpImage         *image);
static void     gimp_image_real_precision_changed(GimpImage         *image);
static void     gimp_image_real_resolution_changed(GimpImage        *image);
static void     gimp_image_real_size_changed_detailed
                                                 (GimpImage         *image,
                                                  gint               previous_origin_x,
                                                  gint               previous_origin_y,
                                                  gint               previous_width,
                                                  gint               previous_height);
static void     gimp_image_real_unit_changed     (GimpImage         *image);
static void     gimp_image_real_colormap_changed (GimpImage         *image,
                                                  gint               color_index);

static const guint8 *
        gimp_image_color_managed_get_icc_profile (GimpColorManaged  *managed,
                                                  gsize             *len);
static GimpColorProfile *
      gimp_image_color_managed_get_color_profile (GimpColorManaged  *managed);
static void
        gimp_image_color_managed_profile_changed (GimpColorManaged  *managed);

static void        gimp_image_projectable_flush  (GimpProjectable   *projectable,
                                                  gboolean           invalidate_preview);
static GeglNode   * gimp_image_get_graph         (GimpProjectable   *projectable);
static GimpImage  * gimp_image_get_image         (GimpProjectable   *projectable);
static const Babl * gimp_image_get_proj_format   (GimpProjectable   *projectable);

static void         gimp_image_pickable_flush    (GimpPickable      *pickable);
static GeglBuffer * gimp_image_get_buffer        (GimpPickable      *pickable);
static gboolean     gimp_image_get_pixel_at      (GimpPickable      *pickable,
                                                  gint               x,
                                                  gint               y,
                                                  const Babl        *format,
                                                  gpointer           pixel);
static gdouble      gimp_image_get_opacity_at    (GimpPickable      *pickable,
                                                  gint               x,
                                                  gint               y);

static void     gimp_image_mask_update           (GimpDrawable      *drawable,
                                                  gint               x,
                                                  gint               y,
                                                  gint               width,
                                                  gint               height,
                                                  GimpImage         *image);
static void     gimp_image_layer_alpha_changed   (GimpDrawable      *drawable,
                                                  GimpImage         *image);
static void     gimp_image_channel_add           (GimpContainer     *container,
                                                  GimpChannel       *channel,
                                                  GimpImage         *image);
static void     gimp_image_channel_remove        (GimpContainer     *container,
                                                  GimpChannel       *channel,
                                                  GimpImage         *image);
static void     gimp_image_channel_name_changed  (GimpChannel       *channel,
                                                  GimpImage         *image);
static void     gimp_image_channel_color_changed (GimpChannel       *channel,
                                                  GimpImage         *image);
static void     gimp_image_active_layer_notify   (GimpItemTree      *tree,
                                                  const GParamSpec  *pspec,
                                                  GimpImage         *image);
static void     gimp_image_active_channel_notify (GimpItemTree      *tree,
                                                  const GParamSpec  *pspec,
                                                  GimpImage         *image);
static void     gimp_image_active_vectors_notify (GimpItemTree      *tree,
                                                  const GParamSpec  *pspec,
                                                  GimpImage         *image);


G_DEFINE_TYPE_WITH_CODE (GimpImage, gimp_image, GIMP_TYPE_VIEWABLE,
                         G_IMPLEMENT_INTERFACE (GIMP_TYPE_COLOR_MANAGED,
                                                gimp_color_managed_iface_init)
                         G_IMPLEMENT_INTERFACE (GIMP_TYPE_PROJECTABLE,
                                                gimp_projectable_iface_init)
                         G_IMPLEMENT_INTERFACE (GIMP_TYPE_PICKABLE,
                                                gimp_pickable_iface_init))

#define parent_class gimp_image_parent_class

static guint gimp_image_signals[LAST_SIGNAL] = { 0 };


static void
gimp_image_class_init (GimpImageClass *klass)
{
  GObjectClass      *object_class      = G_OBJECT_CLASS (klass);
  GimpObjectClass   *gimp_object_class = GIMP_OBJECT_CLASS (klass);
  GimpViewableClass *viewable_class    = GIMP_VIEWABLE_CLASS (klass);

  gimp_image_signals[MODE_CHANGED] =
    g_signal_new ("mode-changed",
                  G_TYPE_FROM_CLASS (klass),
                  G_SIGNAL_RUN_FIRST,
                  G_STRUCT_OFFSET (GimpImageClass, mode_changed),
                  NULL, NULL,
                  gimp_marshal_VOID__VOID,
                  G_TYPE_NONE, 0);

  gimp_image_signals[PRECISION_CHANGED] =
    g_signal_new ("precision-changed",
                  G_TYPE_FROM_CLASS (klass),
                  G_SIGNAL_RUN_FIRST,
                  G_STRUCT_OFFSET (GimpImageClass, precision_changed),
                  NULL, NULL,
                  gimp_marshal_VOID__VOID,
                  G_TYPE_NONE, 0);

  gimp_image_signals[ALPHA_CHANGED] =
    g_signal_new ("alpha-changed",
                  G_TYPE_FROM_CLASS (klass),
                  G_SIGNAL_RUN_FIRST,
                  G_STRUCT_OFFSET (GimpImageClass, alpha_changed),
                  NULL, NULL,
                  gimp_marshal_VOID__VOID,
                  G_TYPE_NONE, 0);

  gimp_image_signals[FLOATING_SELECTION_CHANGED] =
    g_signal_new ("floating-selection-changed",
                  G_TYPE_FROM_CLASS (klass),
                  G_SIGNAL_RUN_FIRST,
                  G_STRUCT_OFFSET (GimpImageClass, floating_selection_changed),
                  NULL, NULL,
                  gimp_marshal_VOID__VOID,
                  G_TYPE_NONE, 0);

  gimp_image_signals[ACTIVE_LAYER_CHANGED] =
    g_signal_new ("active-layer-changed",
                  G_TYPE_FROM_CLASS (klass),
                  G_SIGNAL_RUN_FIRST,
                  G_STRUCT_OFFSET (GimpImageClass, active_layer_changed),
                  NULL, NULL,
                  gimp_marshal_VOID__VOID,
                  G_TYPE_NONE, 0);

  gimp_image_signals[ACTIVE_CHANNEL_CHANGED] =
    g_signal_new ("active-channel-changed",
                  G_TYPE_FROM_CLASS (klass),
                  G_SIGNAL_RUN_FIRST,
                  G_STRUCT_OFFSET (GimpImageClass, active_channel_changed),
                  NULL, NULL,
                  gimp_marshal_VOID__VOID,
                  G_TYPE_NONE, 0);

  gimp_image_signals[ACTIVE_VECTORS_CHANGED] =
    g_signal_new ("active-vectors-changed",
                  G_TYPE_FROM_CLASS (klass),
                  G_SIGNAL_RUN_FIRST,
                  G_STRUCT_OFFSET (GimpImageClass, active_vectors_changed),
                  NULL, NULL,
                  gimp_marshal_VOID__VOID,
                  G_TYPE_NONE, 0);

  gimp_image_signals[COMPONENT_VISIBILITY_CHANGED] =
    g_signal_new ("component-visibility-changed",
                  G_TYPE_FROM_CLASS (klass),
                  G_SIGNAL_RUN_FIRST,
                  G_STRUCT_OFFSET (GimpImageClass, component_visibility_changed),
                  NULL, NULL,
                  gimp_marshal_VOID__ENUM,
                  G_TYPE_NONE, 1,
                  GIMP_TYPE_CHANNEL_TYPE);

  gimp_image_signals[COMPONENT_ACTIVE_CHANGED] =
    g_signal_new ("component-active-changed",
                  G_TYPE_FROM_CLASS (klass),
                  G_SIGNAL_RUN_FIRST,
                  G_STRUCT_OFFSET (GimpImageClass, component_active_changed),
                  NULL, NULL,
                  gimp_marshal_VOID__ENUM,
                  G_TYPE_NONE, 1,
                  GIMP_TYPE_CHANNEL_TYPE);

  gimp_image_signals[MASK_CHANGED] =
    g_signal_new ("mask-changed",
                  G_TYPE_FROM_CLASS (klass),
                  G_SIGNAL_RUN_FIRST,
                  G_STRUCT_OFFSET (GimpImageClass, mask_changed),
                  NULL, NULL,
                  gimp_marshal_VOID__VOID,
                  G_TYPE_NONE, 0);

  gimp_image_signals[RESOLUTION_CHANGED] =
    g_signal_new ("resolution-changed",
                  G_TYPE_FROM_CLASS (klass),
                  G_SIGNAL_RUN_FIRST,
                  G_STRUCT_OFFSET (GimpImageClass, resolution_changed),
                  NULL, NULL,
                  gimp_marshal_VOID__VOID,
                  G_TYPE_NONE, 0);

  gimp_image_signals[SIZE_CHANGED_DETAILED] =
    g_signal_new ("size-changed-detailed",
                  G_TYPE_FROM_CLASS (klass),
                  G_SIGNAL_RUN_FIRST,
                  G_STRUCT_OFFSET (GimpImageClass, size_changed_detailed),
                  NULL, NULL,
                  gimp_marshal_VOID__INT_INT_INT_INT,
                  G_TYPE_NONE, 4,
                  G_TYPE_INT,
                  G_TYPE_INT,
                  G_TYPE_INT,
                  G_TYPE_INT);

  gimp_image_signals[UNIT_CHANGED] =
    g_signal_new ("unit-changed",
                  G_TYPE_FROM_CLASS (klass),
                  G_SIGNAL_RUN_FIRST,
                  G_STRUCT_OFFSET (GimpImageClass, unit_changed),
                  NULL, NULL,
                  gimp_marshal_VOID__VOID,
                  G_TYPE_NONE, 0);

  gimp_image_signals[QUICK_MASK_CHANGED] =
    g_signal_new ("quick-mask-changed",
                  G_TYPE_FROM_CLASS (klass),
                  G_SIGNAL_RUN_FIRST,
                  G_STRUCT_OFFSET (GimpImageClass, quick_mask_changed),
                  NULL, NULL,
                  gimp_marshal_VOID__VOID,
                  G_TYPE_NONE, 0);

  gimp_image_signals[SELECTION_INVALIDATE] =
    g_signal_new ("selection-invalidate",
                  G_TYPE_FROM_CLASS (klass),
                  G_SIGNAL_RUN_FIRST,
                  G_STRUCT_OFFSET (GimpImageClass, selection_invalidate),
                  NULL, NULL,
                  gimp_marshal_VOID__VOID,
                  G_TYPE_NONE, 0);

  gimp_image_signals[CLEAN] =
    g_signal_new ("clean",
                  G_TYPE_FROM_CLASS (klass),
                  G_SIGNAL_RUN_FIRST,
                  G_STRUCT_OFFSET (GimpImageClass, clean),
                  NULL, NULL,
                  gimp_marshal_VOID__FLAGS,
                  G_TYPE_NONE, 1,
                  GIMP_TYPE_DIRTY_MASK);

  gimp_image_signals[DIRTY] =
    g_signal_new ("dirty",
                  G_TYPE_FROM_CLASS (klass),
                  G_SIGNAL_RUN_FIRST,
                  G_STRUCT_OFFSET (GimpImageClass, dirty),
                  NULL, NULL,
                  gimp_marshal_VOID__FLAGS,
                  G_TYPE_NONE, 1,
                  GIMP_TYPE_DIRTY_MASK);

  gimp_image_signals[SAVED] =
    g_signal_new ("saved",
                  G_TYPE_FROM_CLASS (klass),
                  G_SIGNAL_RUN_FIRST,
                  G_STRUCT_OFFSET (GimpImageClass, saved),
                  NULL, NULL,
                  gimp_marshal_VOID__OBJECT,
                  G_TYPE_NONE, 1,
                  G_TYPE_FILE);

  gimp_image_signals[EXPORTED] =
    g_signal_new ("exported",
                  G_TYPE_FROM_CLASS (klass),
                  G_SIGNAL_RUN_FIRST,
                  G_STRUCT_OFFSET (GimpImageClass, exported),
                  NULL, NULL,
                  gimp_marshal_VOID__OBJECT,
                  G_TYPE_NONE, 1,
                  G_TYPE_FILE);

  gimp_image_signals[GUIDE_ADDED] =
    g_signal_new ("guide-added",
                  G_TYPE_FROM_CLASS (klass),
                  G_SIGNAL_RUN_FIRST,
                  G_STRUCT_OFFSET (GimpImageClass, guide_added),
                  NULL, NULL,
                  gimp_marshal_VOID__OBJECT,
                  G_TYPE_NONE, 1,
                  GIMP_TYPE_GUIDE);

  gimp_image_signals[GUIDE_REMOVED] =
    g_signal_new ("guide-removed",
                  G_TYPE_FROM_CLASS (klass),
                  G_SIGNAL_RUN_FIRST,
                  G_STRUCT_OFFSET (GimpImageClass, guide_removed),
                  NULL, NULL,
                  gimp_marshal_VOID__OBJECT,
                  G_TYPE_NONE, 1,
                  GIMP_TYPE_GUIDE);

  gimp_image_signals[GUIDE_MOVED] =
    g_signal_new ("guide-moved",
                  G_TYPE_FROM_CLASS (klass),
                  G_SIGNAL_RUN_FIRST,
                  G_STRUCT_OFFSET (GimpImageClass, guide_moved),
                  NULL, NULL,
                  gimp_marshal_VOID__OBJECT,
                  G_TYPE_NONE, 1,
                  GIMP_TYPE_GUIDE);

  gimp_image_signals[SAMPLE_POINT_ADDED] =
    g_signal_new ("sample-point-added",
                  G_TYPE_FROM_CLASS (klass),
                  G_SIGNAL_RUN_FIRST,
                  G_STRUCT_OFFSET (GimpImageClass, sample_point_added),
                  NULL, NULL,
                  gimp_marshal_VOID__POINTER,
                  G_TYPE_NONE, 1,
                  G_TYPE_POINTER);

  gimp_image_signals[SAMPLE_POINT_REMOVED] =
    g_signal_new ("sample-point-removed",
                  G_TYPE_FROM_CLASS (klass),
                  G_SIGNAL_RUN_FIRST,
                  G_STRUCT_OFFSET (GimpImageClass, sample_point_removed),
                  NULL, NULL,
                  gimp_marshal_VOID__POINTER,
                  G_TYPE_NONE, 1,
                  G_TYPE_POINTER);

  gimp_image_signals[SAMPLE_POINT_MOVED] =
    g_signal_new ("sample-point-moved",
                  G_TYPE_FROM_CLASS (klass),
                  G_SIGNAL_RUN_FIRST,
                  G_STRUCT_OFFSET (GimpImageClass, sample_point_moved),
                  NULL, NULL,
                  gimp_marshal_VOID__POINTER,
                  G_TYPE_NONE, 1,
                  G_TYPE_POINTER);

  gimp_image_signals[PARASITE_ATTACHED] =
    g_signal_new ("parasite-attached",
                  G_TYPE_FROM_CLASS (klass),
                  G_SIGNAL_RUN_FIRST,
                  G_STRUCT_OFFSET (GimpImageClass, parasite_attached),
                  NULL, NULL,
                  g_cclosure_marshal_VOID__STRING,
                  G_TYPE_NONE, 1,
                  G_TYPE_STRING);

  gimp_image_signals[PARASITE_DETACHED] =
    g_signal_new ("parasite-detached",
                  G_TYPE_FROM_CLASS (klass),
                  G_SIGNAL_RUN_FIRST,
                  G_STRUCT_OFFSET (GimpImageClass, parasite_detached),
                  NULL, NULL,
                  g_cclosure_marshal_VOID__STRING,
                  G_TYPE_NONE, 1,
                  G_TYPE_STRING);

  gimp_image_signals[COLORMAP_CHANGED] =
    g_signal_new ("colormap-changed",
                  G_TYPE_FROM_CLASS (klass),
                  G_SIGNAL_RUN_FIRST,
                  G_STRUCT_OFFSET (GimpImageClass, colormap_changed),
                  NULL, NULL,
                  gimp_marshal_VOID__INT,
                  G_TYPE_NONE, 1,
                  G_TYPE_INT);

  gimp_image_signals[UNDO_EVENT] =
    g_signal_new ("undo-event",
                  G_TYPE_FROM_CLASS (klass),
                  G_SIGNAL_RUN_FIRST,
                  G_STRUCT_OFFSET (GimpImageClass, undo_event),
                  NULL, NULL,
                  gimp_marshal_VOID__ENUM_OBJECT,
                  G_TYPE_NONE, 2,
                  GIMP_TYPE_UNDO_EVENT,
                  GIMP_TYPE_UNDO);

  object_class->constructed           = gimp_image_constructed;
  object_class->set_property          = gimp_image_set_property;
  object_class->get_property          = gimp_image_get_property;
  object_class->dispose               = gimp_image_dispose;
  object_class->finalize              = gimp_image_finalize;

  gimp_object_class->name_changed     = gimp_image_name_changed;
  gimp_object_class->get_memsize      = gimp_image_get_memsize;

  viewable_class->default_icon_name   = "gimp-image";
  viewable_class->get_size            = gimp_image_get_size;
  viewable_class->size_changed        = gimp_image_size_changed;
  viewable_class->get_preview_size    = gimp_image_get_preview_size;
  viewable_class->get_popup_size      = gimp_image_get_popup_size;
  viewable_class->get_new_preview     = gimp_image_get_new_preview;
  viewable_class->get_description     = gimp_image_get_description;

  klass->mode_changed                 = gimp_image_real_mode_changed;
  klass->precision_changed            = gimp_image_real_precision_changed;
  klass->alpha_changed                = NULL;
  klass->floating_selection_changed   = NULL;
  klass->active_layer_changed         = NULL;
  klass->active_channel_changed       = NULL;
  klass->active_vectors_changed       = NULL;
  klass->component_visibility_changed = NULL;
  klass->component_active_changed     = NULL;
  klass->mask_changed                 = NULL;
  klass->resolution_changed           = gimp_image_real_resolution_changed;
  klass->size_changed_detailed        = gimp_image_real_size_changed_detailed;
  klass->unit_changed                 = gimp_image_real_unit_changed;
  klass->quick_mask_changed           = NULL;
  klass->selection_invalidate         = NULL;

  klass->clean                        = NULL;
  klass->dirty                        = NULL;
  klass->saved                        = NULL;
  klass->exported                     = NULL;
  klass->guide_added                  = NULL;
  klass->guide_removed                = NULL;
  klass->guide_moved                  = NULL;
  klass->sample_point_added           = NULL;
  klass->sample_point_removed         = NULL;
  klass->sample_point_moved           = NULL;
  klass->parasite_attached            = NULL;
  klass->parasite_detached            = NULL;
  klass->colormap_changed             = gimp_image_real_colormap_changed;
  klass->undo_event                   = NULL;

  g_object_class_install_property (object_class, PROP_GIMP,
                                   g_param_spec_object ("gimp", NULL, NULL,
                                                        GIMP_TYPE_GIMP,
                                                        GIMP_PARAM_READWRITE |
                                                        G_PARAM_CONSTRUCT_ONLY));

  g_object_class_install_property (object_class, PROP_ID,
                                   g_param_spec_int ("id", NULL, NULL,
                                                     0, G_MAXINT, 0,
                                                     GIMP_PARAM_READABLE));

  g_object_class_install_property (object_class, PROP_WIDTH,
                                   g_param_spec_int ("width", NULL, NULL,
                                                     1, GIMP_MAX_IMAGE_SIZE, 1,
                                                     GIMP_PARAM_READWRITE |
                                                     G_PARAM_CONSTRUCT));

  g_object_class_install_property (object_class, PROP_HEIGHT,
                                   g_param_spec_int ("height", NULL, NULL,
                                                     1, GIMP_MAX_IMAGE_SIZE, 1,
                                                     GIMP_PARAM_READWRITE |
                                                     G_PARAM_CONSTRUCT));

  g_object_class_install_property (object_class, PROP_BASE_TYPE,
                                   g_param_spec_enum ("base-type", NULL, NULL,
                                                      GIMP_TYPE_IMAGE_BASE_TYPE,
                                                      GIMP_RGB,
                                                      GIMP_PARAM_READWRITE |
                                                      G_PARAM_CONSTRUCT));

  g_object_class_install_property (object_class, PROP_PRECISION,
                                   g_param_spec_enum ("precision", NULL, NULL,
                                                      GIMP_TYPE_PRECISION,
                                                      GIMP_PRECISION_U8_GAMMA,
                                                      GIMP_PARAM_READWRITE |
                                                      G_PARAM_CONSTRUCT));

  g_object_class_install_property (object_class, PROP_METADATA,
                                   g_param_spec_object ("metadata", NULL, NULL,
                                                        GEXIV2_TYPE_METADATA,
                                                        GIMP_PARAM_READABLE));

  g_object_class_override_property (object_class, PROP_BUFFER, "buffer");

  g_type_class_add_private (klass, sizeof (GimpImagePrivate));
}

static void
gimp_color_managed_iface_init (GimpColorManagedInterface *iface)
{
  iface->get_icc_profile   = gimp_image_color_managed_get_icc_profile;
  iface->get_color_profile = gimp_image_color_managed_get_color_profile;
  iface->profile_changed   = gimp_image_color_managed_profile_changed;
}

static void
gimp_projectable_iface_init (GimpProjectableInterface *iface)
{
  iface->flush              = gimp_image_projectable_flush;
  iface->get_image          = gimp_image_get_image;
  iface->get_format         = gimp_image_get_proj_format;
  iface->get_size           = (void (*) (GimpProjectable*, gint*, gint*)) gimp_image_get_size;
  iface->get_graph          = gimp_image_get_graph;
  iface->invalidate_preview = (void (*) (GimpProjectable*)) gimp_viewable_invalidate_preview;
}

static void
gimp_pickable_iface_init (GimpPickableInterface *iface)
{
  iface->flush                 = gimp_image_pickable_flush;
  iface->get_image             = (GimpImage  * (*) (GimpPickable *pickable)) gimp_image_get_image;
  iface->get_format            = (const Babl * (*) (GimpPickable *pickable)) gimp_image_get_proj_format;
  iface->get_format_with_alpha = (const Babl * (*) (GimpPickable *pickable)) gimp_image_get_proj_format;
  iface->get_buffer            = gimp_image_get_buffer;
  iface->get_pixel_at          = gimp_image_get_pixel_at;
  iface->get_opacity_at        = gimp_image_get_opacity_at;
}

static void
gimp_image_init (GimpImage *image)
{
  GimpImagePrivate *private = GIMP_IMAGE_GET_PRIVATE (image);
  gint              i;

  private->ID                  = 0;

  private->load_proc           = NULL;
  private->save_proc           = NULL;

  private->width               = 0;
  private->height              = 0;
  private->xresolution         = 1.0;
  private->yresolution         = 1.0;
  private->resolution_unit     = GIMP_UNIT_INCH;
  private->base_type           = GIMP_RGB;
  private->precision           = GIMP_PRECISION_U8_GAMMA;

  private->colormap            = NULL;
  private->n_colors            = 0;
  private->palette             = NULL;

  private->metadata            = NULL;

  private->dirty               = 1;
  private->dirty_time          = 0;
  private->undo_freeze_count   = 0;

  private->export_dirty        = 1;

  private->instance_count      = 0;
  private->disp_count          = 0;

  private->tattoo_state        = 0;

  private->projection          = gimp_projection_new (GIMP_PROJECTABLE (image));

  private->guides              = NULL;
  private->grid                = NULL;
  private->sample_points       = NULL;

  private->layers              = gimp_item_tree_new (image,
                                                     GIMP_TYPE_DRAWABLE_STACK,
                                                     GIMP_TYPE_LAYER);
  private->channels            = gimp_item_tree_new (image,
                                                     GIMP_TYPE_DRAWABLE_STACK,
                                                     GIMP_TYPE_CHANNEL);
  private->vectors             = gimp_item_tree_new (image,
                                                     GIMP_TYPE_ITEM_STACK,
                                                     GIMP_TYPE_VECTORS);
  private->layer_stack         = NULL;

  g_signal_connect (private->layers, "notify::active-item",
                    G_CALLBACK (gimp_image_active_layer_notify),
                    image);
  g_signal_connect (private->channels, "notify::active-item",
                    G_CALLBACK (gimp_image_active_channel_notify),
                    image);
  g_signal_connect (private->vectors, "notify::active-item",
                    G_CALLBACK (gimp_image_active_vectors_notify),
                    image);

  g_signal_connect_swapped (private->layers->container, "update",
                            G_CALLBACK (gimp_image_invalidate),
                            image);

  private->layer_alpha_handler =
    gimp_container_add_handler (private->layers->container, "alpha-changed",
                                G_CALLBACK (gimp_image_layer_alpha_changed),
                                image);

  g_signal_connect_swapped (private->channels->container, "update",
                            G_CALLBACK (gimp_image_invalidate),
                            image);

  private->channel_name_changed_handler =
    gimp_container_add_handler (private->channels->container, "name-changed",
                                G_CALLBACK (gimp_image_channel_name_changed),
                                image);
  private->channel_color_changed_handler =
    gimp_container_add_handler (private->channels->container, "color-changed",
                                G_CALLBACK (gimp_image_channel_color_changed),
                                image);

  g_signal_connect (private->channels->container, "add",
                    G_CALLBACK (gimp_image_channel_add),
                    image);
  g_signal_connect (private->channels->container, "remove",
                    G_CALLBACK (gimp_image_channel_remove),
                    image);

  private->floating_sel        = NULL;
  private->selection_mask      = NULL;

  private->parasites           = gimp_parasite_list_new ();

  for (i = 0; i < MAX_CHANNELS; i++)
    {
      private->visible[i] = TRUE;
      private->active[i]  = TRUE;
    }

  private->quick_mask_state    = FALSE;
  private->quick_mask_inverted = FALSE;
  gimp_rgba_set (&private->quick_mask_color, 1.0, 0.0, 0.0, 0.5);

  private->undo_stack          = gimp_undo_stack_new (image);
  private->redo_stack          = gimp_undo_stack_new (image);
  private->group_count         = 0;
  private->pushing_undo_group  = GIMP_UNDO_GROUP_NONE;

  private->flush_accum.alpha_changed              = FALSE;
  private->flush_accum.mask_changed               = FALSE;
  private->flush_accum.floating_selection_changed = FALSE;
  private->flush_accum.preview_invalidated        = FALSE;
}

static void
gimp_image_constructed (GObject *object)
{
  GimpImage        *image   = GIMP_IMAGE (object);
  GimpImagePrivate *private = GIMP_IMAGE_GET_PRIVATE (image);
  GimpChannel      *selection;
  GimpCoreConfig   *config;
  GimpTemplate     *template;

  G_OBJECT_CLASS (parent_class)->constructed (object);

  g_assert (GIMP_IS_GIMP (image->gimp));

  config = image->gimp->config;

  private->ID = gimp_id_table_insert (image->gimp->image_table, image);

  template = config->default_image;

  private->xresolution     = gimp_template_get_resolution_x (template);
  private->yresolution     = gimp_template_get_resolution_y (template);
  private->resolution_unit = gimp_template_get_resolution_unit (template);

  private->grid = gimp_config_duplicate (GIMP_CONFIG (config->default_grid));

  private->quick_mask_color = config->quick_mask_color;

  if (private->base_type == GIMP_INDEXED)
    gimp_image_colormap_init (image);

  selection = gimp_selection_new (image,
                                  gimp_image_get_width  (image),
                                  gimp_image_get_height (image));
  gimp_image_take_mask (image, selection);

  g_signal_connect_object (config, "notify::transparency-type",
                           G_CALLBACK (gimp_item_stack_invalidate_previews),
                           private->layers->container, G_CONNECT_SWAPPED);
  g_signal_connect_object (config, "notify::transparency-size",
                           G_CALLBACK (gimp_item_stack_invalidate_previews),
                           private->layers->container, G_CONNECT_SWAPPED);
  g_signal_connect_object (config, "notify::layer-previews",
                           G_CALLBACK (gimp_viewable_size_changed),
                           image, G_CONNECT_SWAPPED);

  g_signal_connect_object (config->color_management, "notify",
                           G_CALLBACK (gimp_color_managed_profile_changed),
                           image, G_CONNECT_SWAPPED);

  gimp_container_add (image->gimp->images, GIMP_OBJECT (image));
}

static void
gimp_image_set_property (GObject      *object,
                         guint         property_id,
                         const GValue *value,
                         GParamSpec   *pspec)
{
  GimpImage        *image   = GIMP_IMAGE (object);
  GimpImagePrivate *private = GIMP_IMAGE_GET_PRIVATE (image);

  switch (property_id)
    {
    case PROP_GIMP:
      image->gimp = g_value_get_object (value);
      break;
    case PROP_ID:
      g_assert_not_reached ();
      break;
    case PROP_WIDTH:
      private->width = g_value_get_int (value);
      break;
    case PROP_HEIGHT:
      private->height = g_value_get_int (value);
      break;
    case PROP_BASE_TYPE:
      private->base_type = g_value_get_enum (value);
      break;
    case PROP_PRECISION:
      private->precision = g_value_get_enum (value);
      break;
    case PROP_BUFFER:
    default:
      G_OBJECT_WARN_INVALID_PROPERTY_ID (object, property_id, pspec);
      break;
    }
}

static void
gimp_image_get_property (GObject    *object,
                         guint       property_id,
                         GValue     *value,
                         GParamSpec *pspec)
{
  GimpImage        *image   = GIMP_IMAGE (object);
  GimpImagePrivate *private = GIMP_IMAGE_GET_PRIVATE (image);

  switch (property_id)
    {
    case PROP_GIMP:
      g_value_set_object (value, image->gimp);
      break;
    case PROP_ID:
      g_value_set_int (value, private->ID);
      break;
    case PROP_WIDTH:
      g_value_set_int (value, private->width);
      break;
    case PROP_HEIGHT:
      g_value_set_int (value, private->height);
      break;
    case PROP_BASE_TYPE:
      g_value_set_enum (value, private->base_type);
      break;
    case PROP_PRECISION:
      g_value_set_enum (value, private->precision);
      break;
    case PROP_BUFFER:
      g_value_set_object (value, gimp_image_get_buffer (GIMP_PICKABLE (image)));
      break;
    default:
      G_OBJECT_WARN_INVALID_PROPERTY_ID (object, property_id, pspec);
      break;
    }
}

static void
gimp_image_dispose (GObject *object)
{
  GimpImage        *image   = GIMP_IMAGE (object);
  GimpImagePrivate *private = GIMP_IMAGE_GET_PRIVATE (image);

  if (private->colormap)
    gimp_image_colormap_dispose (image);

  gimp_image_undo_free (image);

  g_signal_handlers_disconnect_by_func (private->layers->container,
                                        gimp_image_invalidate,
                                        image);

  gimp_container_remove_handler (private->layers->container,
                                 private->layer_alpha_handler);

  g_signal_handlers_disconnect_by_func (private->channels->container,
                                        gimp_image_invalidate,
                                        image);

  gimp_container_remove_handler (private->channels->container,
                                 private->channel_name_changed_handler);
  gimp_container_remove_handler (private->channels->container,
                                 private->channel_color_changed_handler);

  g_signal_handlers_disconnect_by_func (private->channels->container,
                                        gimp_image_channel_add,
                                        image);
  g_signal_handlers_disconnect_by_func (private->channels->container,
                                        gimp_image_channel_remove,
                                        image);

  gimp_container_foreach (private->layers->container,
                          (GFunc) gimp_item_removed, NULL);
  gimp_container_foreach (private->channels->container,
                          (GFunc) gimp_item_removed, NULL);
  gimp_container_foreach (private->vectors->container,
                          (GFunc) gimp_item_removed, NULL);

  G_OBJECT_CLASS (parent_class)->dispose (object);
}

static void
gimp_image_finalize (GObject *object)
{
  GimpImage        *image   = GIMP_IMAGE (object);
  GimpImagePrivate *private = GIMP_IMAGE_GET_PRIVATE (image);

  if (private->projection)
    {
      g_object_unref (private->projection);
      private->projection = NULL;
    }

  if (private->graph)
    {
      g_object_unref (private->graph);
      private->graph = NULL;
      private->visible_mask = NULL;
    }

  if (private->colormap)
    gimp_image_colormap_free (image);

  if (private->color_profile)
    _gimp_image_free_color_profile (image);

  if (private->metadata)
    {
      g_object_unref (private->metadata);
      private->metadata = NULL;
    }

  if (private->file)
    {
      g_object_unref (private->file);
      private->file = NULL;
    }

  if (private->imported_file)
    {
      g_object_unref (private->imported_file);
      private->imported_file = NULL;
    }

  if (private->exported_file)
    {
      g_object_unref (private->exported_file);
      private->exported_file = NULL;
    }

  if (private->save_a_copy_file)
    {
      g_object_unref (private->save_a_copy_file);
      private->save_a_copy_file = NULL;
    }

  if (private->untitled_file)
    {
      g_object_unref (private->untitled_file);
      private->untitled_file = NULL;
    }

  if (private->layers)
    {
      g_object_unref (private->layers);
      private->layers = NULL;
    }
  if (private->channels)
    {
      g_object_unref (private->channels);
      private->channels = NULL;
    }
  if (private->vectors)
    {
      g_object_unref (private->vectors);
      private->vectors = NULL;
    }
  if (private->layer_stack)
    {
      g_slist_free (private->layer_stack);
      private->layer_stack = NULL;
    }

  if (private->selection_mask)
    {
      g_object_unref (private->selection_mask);
      private->selection_mask = NULL;
    }

  if (private->parasites)
    {
      g_object_unref (private->parasites);
      private->parasites = NULL;
    }

  if (private->guides)
    {
      g_list_free_full (private->guides, (GDestroyNotify) g_object_unref);
      private->guides = NULL;
    }

  if (private->grid)
    {
      g_object_unref (private->grid);
      private->grid = NULL;
    }

  if (private->sample_points)
    {
      g_list_free_full (private->sample_points,
                        (GDestroyNotify) gimp_sample_point_unref);
      private->sample_points = NULL;
    }

  if (private->undo_stack)
    {
      g_object_unref (private->undo_stack);
      private->undo_stack = NULL;
    }
  if (private->redo_stack)
    {
      g_object_unref (private->redo_stack);
      private->redo_stack = NULL;
    }

  if (image->gimp && image->gimp->image_table)
    {
      gimp_id_table_remove (image->gimp->image_table, private->ID);
      image->gimp = NULL;
    }

  if (private->display_name)
    {
      g_free (private->display_name);
      private->display_name = NULL;
    }

  if (private->display_path)
    {
      g_free (private->display_path);
      private->display_path = NULL;
    }

  G_OBJECT_CLASS (parent_class)->finalize (object);
}

static void
gimp_image_name_changed (GimpObject *object)
{
  GimpImage        *image   = GIMP_IMAGE (object);
  GimpImagePrivate *private = GIMP_IMAGE_GET_PRIVATE (image);
  const gchar      *name;

  if (GIMP_OBJECT_CLASS (parent_class)->name_changed)
    GIMP_OBJECT_CLASS (parent_class)->name_changed (object);

  if (private->display_name)
    {
      g_free (private->display_name);
      private->display_name = NULL;
    }

  if (private->display_path)
    {
      g_free (private->display_path);
      private->display_path = NULL;
    }

  /* We never want the empty string as a name, so change empty strings
   * to NULL strings (without emitting the "name-changed" signal
   * again)
   */
  name = gimp_object_get_name (object);
  if (name && strlen (name) == 0)
    {
      gimp_object_name_free (object);
      name = NULL;
    }

  if (private->file)
    {
      g_object_unref (private->file);
      private->file = NULL;
    }

  if (name)
    private->file = g_file_new_for_uri (name);
}

static gint64
gimp_image_get_memsize (GimpObject *object,
                        gint64     *gui_size)
{
  GimpImage        *image   = GIMP_IMAGE (object);
  GimpImagePrivate *private = GIMP_IMAGE_GET_PRIVATE (image);
  gint64            memsize = 0;

  if (gimp_image_get_colormap (image))
    memsize += GIMP_IMAGE_COLORMAP_SIZE;

  memsize += gimp_object_get_memsize (GIMP_OBJECT (private->palette),
                                      gui_size);

  memsize += gimp_object_get_memsize (GIMP_OBJECT (private->projection),
                                      gui_size);

  memsize += gimp_g_list_get_memsize (gimp_image_get_guides (image),
                                      sizeof (GimpGuide));

  memsize += gimp_object_get_memsize (GIMP_OBJECT (private->grid), gui_size);

  memsize += gimp_g_list_get_memsize (gimp_image_get_sample_points (image),
                                      sizeof (GimpSamplePoint));

  memsize += gimp_object_get_memsize (GIMP_OBJECT (private->layers),
                                      gui_size);
  memsize += gimp_object_get_memsize (GIMP_OBJECT (private->channels),
                                      gui_size);
  memsize += gimp_object_get_memsize (GIMP_OBJECT (private->vectors),
                                      gui_size);

  memsize += gimp_g_slist_get_memsize (private->layer_stack, 0);

  memsize += gimp_object_get_memsize (GIMP_OBJECT (private->selection_mask),
                                      gui_size);

  memsize += gimp_object_get_memsize (GIMP_OBJECT (private->parasites),
                                      gui_size);

  memsize += gimp_object_get_memsize (GIMP_OBJECT (private->undo_stack),
                                      gui_size);
  memsize += gimp_object_get_memsize (GIMP_OBJECT (private->redo_stack),
                                      gui_size);

  return memsize + GIMP_OBJECT_CLASS (parent_class)->get_memsize (object,
                                                                  gui_size);
}

static gboolean
gimp_image_get_size (GimpViewable *viewable,
                     gint         *width,
                     gint         *height)
{
  GimpImage *image = GIMP_IMAGE (viewable);

  *width  = gimp_image_get_width  (image);
  *height = gimp_image_get_height (image);

  return TRUE;
}

static void
gimp_image_size_changed (GimpViewable *viewable)
{
  GimpImage      *image = GIMP_IMAGE (viewable);
  GimpAttributes *attributes;
  GList          *all_items;
  GList          *list;

  if (GIMP_VIEWABLE_CLASS (parent_class)->size_changed)
    GIMP_VIEWABLE_CLASS (parent_class)->size_changed (viewable);

  all_items = gimp_image_get_layer_list (image);
  for (list = all_items; list; list = g_list_next (list))
    {
      GimpLayerMask *mask = gimp_layer_get_mask (GIMP_LAYER (list->data));

      gimp_viewable_size_changed (GIMP_VIEWABLE (list->data));

      if (mask)
        gimp_viewable_size_changed (GIMP_VIEWABLE (mask));
    }
  g_list_free (all_items);

  all_items = gimp_image_get_channel_list (image);
  g_list_free_full (all_items, (GDestroyNotify) gimp_viewable_size_changed);

  all_items = gimp_image_get_vectors_list (image);
  g_list_free_full (all_items, (GDestroyNotify) gimp_viewable_size_changed);

  gimp_viewable_size_changed (GIMP_VIEWABLE (gimp_image_get_mask (image)));

  attributes = gimp_image_get_attributes (image);

  if (attributes)
    {
      gimp_attributes_set_pixel_size (attributes,
                                      gimp_image_get_width  (image),
                                      gimp_image_get_height (image));

    }
  gimp_projectable_structure_changed (GIMP_PROJECTABLE (image));
}

static gchar *
gimp_image_get_description (GimpViewable  *viewable,
                            gchar        **tooltip)
{
  GimpImage *image = GIMP_IMAGE (viewable);

  if (tooltip)
    *tooltip = g_strdup (gimp_image_get_display_path (image));

  return g_strdup_printf ("%s-%d",
			  gimp_image_get_display_name (image),
			  gimp_image_get_ID (image));
}

static void
gimp_image_real_mode_changed (GimpImage *image)
{
  gimp_projectable_structure_changed (GIMP_PROJECTABLE (image));
}

static void
gimp_image_real_precision_changed (GimpImage *image)
{
  GimpAttributes *attributes;

  attributes = gimp_image_get_attributes (image);

  if (attributes)
    {
      switch (gimp_image_get_component_type (image))
      {
        case GIMP_COMPONENT_TYPE_U8:
          gimp_attributes_set_bits_per_sample (attributes, 8);
          break;

        case GIMP_COMPONENT_TYPE_U16:
        case GIMP_COMPONENT_TYPE_HALF:
          gimp_attributes_set_bits_per_sample (attributes, 16);
          break;

        case GIMP_COMPONENT_TYPE_U32:
        case GIMP_COMPONENT_TYPE_FLOAT:
          gimp_attributes_set_bits_per_sample (attributes, 32);
          break;

        case GIMP_COMPONENT_TYPE_DOUBLE:
          gimp_attributes_set_bits_per_sample (attributes, 64);
          break;
      }
    }

  gimp_projectable_structure_changed (GIMP_PROJECTABLE (image));
}

static void
gimp_image_real_resolution_changed (GimpImage *image)
{
  GimpAttributes *attributes;

  attributes = gimp_image_get_attributes (image);

  if (attributes)
    {
      gdouble xres, yres;

      gimp_image_get_resolution (image, &xres, &yres);
      gimp_attributes_set_resolution (attributes, xres, yres,
                                      gimp_image_get_unit (image));
    }
}

static void
gimp_image_real_size_changed_detailed (GimpImage *image,
                                       gint       previous_origin_x,
                                       gint       previous_origin_y,
                                       gint       previous_width,
                                       gint       previous_height)
{
  /* Whenever GimpImage::size-changed-detailed is emitted, so is
   * GimpViewable::size-changed. Clients choose what signal to listen
   * to depending on how much info they need.
   */
  gimp_viewable_size_changed (GIMP_VIEWABLE (image));
}

static void
gimp_image_real_unit_changed (GimpImage *image)
{
  GimpAttributes *attributes;

  attributes = gimp_image_get_attributes (image);

  if (attributes)
    {
      gdouble xres, yres;

      gimp_image_get_resolution (image, &xres, &yres);
      gimp_attributes_set_resolution (attributes, xres, yres,
                                      gimp_image_get_unit (image));
    }
}

static void
gimp_image_real_colormap_changed (GimpImage *image,
                                  gint       color_index)
{
  GimpImagePrivate *private = GIMP_IMAGE_GET_PRIVATE (image);

  if (private->colormap && private->n_colors > 0)
    {
      babl_palette_set_palette (private->babl_palette_rgb,
                                gimp_babl_format (GIMP_RGB,
                                                  private->precision, FALSE),
                                private->colormap,
                                private->n_colors);
      babl_palette_set_palette (private->babl_palette_rgba,
                                gimp_babl_format (GIMP_RGB,
                                                  private->precision, FALSE),
                                private->colormap,
                                private->n_colors);
    }

  if (gimp_image_get_base_type (image) == GIMP_INDEXED)
    {
      /* A colormap alteration affects the whole image */
      gimp_image_invalidate (image,
                             0, 0,
                             gimp_image_get_width  (image),
                             gimp_image_get_height (image));

      gimp_item_stack_invalidate_previews (GIMP_ITEM_STACK (private->layers->container));
    }
}

static const guint8 *
gimp_image_color_managed_get_icc_profile (GimpColorManaged *managed,
                                          gsize            *len)
{
  return gimp_image_get_icc_profile (GIMP_IMAGE (managed), len);
}

static GimpColorProfile *
gimp_image_color_managed_get_color_profile (GimpColorManaged *managed)
{
  GimpImage        *image = GIMP_IMAGE (managed);
  GimpColorProfile *profile;

  profile = gimp_image_get_color_profile (image);

  if (! profile && gimp_image_get_base_type (image) != GIMP_GRAY)
    profile = gimp_image_get_builtin_color_profile (image);

  return profile;
}

static void
gimp_image_color_managed_profile_changed (GimpColorManaged *managed)
{
  GimpImage     *image  = GIMP_IMAGE (managed);
  GimpItemStack *layers = GIMP_ITEM_STACK (gimp_image_get_layers (image));

  gimp_viewable_invalidate_preview (GIMP_VIEWABLE (image));
  gimp_item_stack_profile_changed (layers);
}

static void
gimp_image_projectable_flush (GimpProjectable *projectable,
                              gboolean         invalidate_preview)
{
  GimpImage        *image   = GIMP_IMAGE (projectable);
  GimpImagePrivate *private = GIMP_IMAGE_GET_PRIVATE (image);

  if (private->flush_accum.alpha_changed)
    {
      gimp_image_alpha_changed (image);
      private->flush_accum.alpha_changed = FALSE;
    }

  if (private->flush_accum.mask_changed)
    {
      gimp_image_mask_changed (image);
      private->flush_accum.mask_changed = FALSE;
    }

  if (private->flush_accum.floating_selection_changed)
    {
      gimp_image_floating_selection_changed (image);
      private->flush_accum.floating_selection_changed = FALSE;
    }

  if (private->flush_accum.preview_invalidated)
    {
      /*  don't invalidate the preview here, the projection does this when
       *  it is completely constructed.
       */
      private->flush_accum.preview_invalidated = FALSE;
    }
}

static GimpImage *
gimp_image_get_image (GimpProjectable *projectable)
{
  return GIMP_IMAGE (projectable);
}

static const Babl *
gimp_image_get_proj_format (GimpProjectable *projectable)
{
  GimpImage        *image   = GIMP_IMAGE (projectable);
  GimpImagePrivate *private = GIMP_IMAGE_GET_PRIVATE (image);

  switch (private->base_type)
    {
    case GIMP_RGB:
    case GIMP_INDEXED:
      return gimp_image_get_format (image, GIMP_RGB,
                                    gimp_image_get_precision (image), TRUE);

    case GIMP_GRAY:
      return gimp_image_get_format (image, GIMP_GRAY,
                                    gimp_image_get_precision (image), TRUE);
    }

  g_assert_not_reached ();

  return NULL;
}

static void
gimp_image_pickable_flush (GimpPickable *pickable)
{
  GimpImagePrivate *private = GIMP_IMAGE_GET_PRIVATE (pickable);

  return gimp_pickable_flush (GIMP_PICKABLE (private->projection));
}

static GeglBuffer *
gimp_image_get_buffer (GimpPickable *pickable)
{
  GimpImagePrivate *private = GIMP_IMAGE_GET_PRIVATE (pickable);

  return gimp_pickable_get_buffer (GIMP_PICKABLE (private->projection));
}

static gboolean
gimp_image_get_pixel_at (GimpPickable *pickable,
                         gint          x,
                         gint          y,
                         const Babl   *format,
                         gpointer      pixel)
{
  GimpImagePrivate *private = GIMP_IMAGE_GET_PRIVATE (pickable);

  return gimp_pickable_get_pixel_at (GIMP_PICKABLE (private->projection),
                                     x, y, format, pixel);
}

static gdouble
gimp_image_get_opacity_at (GimpPickable *pickable,
                           gint          x,
                           gint          y)
{
  GimpImagePrivate *private = GIMP_IMAGE_GET_PRIVATE (pickable);

  return gimp_pickable_get_opacity_at (GIMP_PICKABLE (private->projection),
                                       x, y);
}

static GeglNode *
gimp_image_get_graph (GimpProjectable *projectable)
{
  GimpImage         *image   = GIMP_IMAGE (projectable);
  GimpImagePrivate  *private = GIMP_IMAGE_GET_PRIVATE (image);
  GeglNode          *layers_node;
  GeglNode          *channels_node;
  GeglNode          *output;
  GimpComponentMask  mask;

  if (private->graph)
    return private->graph;

  private->graph = gegl_node_new ();

  layers_node =
    gimp_filter_stack_get_graph (GIMP_FILTER_STACK (private->layers->container));

  gegl_node_add_child (private->graph, layers_node);

  channels_node =
    gimp_filter_stack_get_graph (GIMP_FILTER_STACK (private->channels->container));

  gegl_node_add_child (private->graph, channels_node);

  gegl_node_connect_to (layers_node,   "output",
                        channels_node, "input");

  mask = ~gimp_image_get_visible_mask (image) & GIMP_COMPONENT_MASK_ALL;

  private->visible_mask =
    gegl_node_new_child (private->graph,
                         "operation", "gimp:mask-components",
                         "mask",      mask,
                         NULL);

  gegl_node_connect_to (channels_node,         "output",
                        private->visible_mask, "input");

  output = gegl_node_get_output_proxy (private->graph, "output");

  gegl_node_connect_to (private->visible_mask, "output",
                        output,                "input");

  return private->graph;
}

static void
gimp_image_mask_update (GimpDrawable *drawable,
                        gint          x,
                        gint          y,
                        gint          width,
                        gint          height,
                        GimpImage    *image)
{
  GIMP_IMAGE_GET_PRIVATE (image)->flush_accum.mask_changed = TRUE;
}

static void
gimp_image_layer_alpha_changed (GimpDrawable *drawable,
                                GimpImage    *image)
{
  GimpImagePrivate *private = GIMP_IMAGE_GET_PRIVATE (image);

  if (gimp_container_get_n_children (private->layers->container) == 1)
    private->flush_accum.alpha_changed = TRUE;
}

static void
gimp_image_channel_add (GimpContainer *container,
                        GimpChannel   *channel,
                        GimpImage     *image)
{
  if (! strcmp (GIMP_IMAGE_QUICK_MASK_NAME,
                gimp_object_get_name (channel)))
    {
      gimp_image_set_quick_mask_state (image, TRUE);
    }
}

static void
gimp_image_channel_remove (GimpContainer *container,
                           GimpChannel   *channel,
                           GimpImage     *image)
{
  if (! strcmp (GIMP_IMAGE_QUICK_MASK_NAME,
                gimp_object_get_name (channel)))
    {
      gimp_image_set_quick_mask_state (image, FALSE);
    }
}

static void
gimp_image_channel_name_changed (GimpChannel *channel,
                                 GimpImage   *image)
{
  if (! strcmp (GIMP_IMAGE_QUICK_MASK_NAME,
                gimp_object_get_name (channel)))
    {
      gimp_image_set_quick_mask_state (image, TRUE);
    }
  else if (gimp_image_get_quick_mask_state (image) &&
           ! gimp_image_get_quick_mask (image))
    {
      gimp_image_set_quick_mask_state (image, FALSE);
    }
}

static void
gimp_image_channel_color_changed (GimpChannel *channel,
                                  GimpImage   *image)
{
  if (! strcmp (GIMP_IMAGE_QUICK_MASK_NAME,
                gimp_object_get_name (channel)))
    {
      GIMP_IMAGE_GET_PRIVATE (image)->quick_mask_color = channel->color;
    }
}

static void
gimp_image_active_layer_notify (GimpItemTree     *tree,
                                const GParamSpec *pspec,
                                GimpImage        *image)
{
  GimpImagePrivate *private = GIMP_IMAGE_GET_PRIVATE (image);
  GimpLayer        *layer   = gimp_image_get_active_layer (image);

  if (layer)
    {
      /*  Configure the layer stack to reflect this change  */
      private->layer_stack = g_slist_remove (private->layer_stack, layer);
      private->layer_stack = g_slist_prepend (private->layer_stack, layer);
    }

  g_signal_emit (image, gimp_image_signals[ACTIVE_LAYER_CHANGED], 0);

  if (layer && gimp_image_get_active_channel (image))
    gimp_image_set_active_channel (image, NULL);
}

static void
gimp_image_active_channel_notify (GimpItemTree     *tree,
                                  const GParamSpec *pspec,
                                  GimpImage        *image)
{
  GimpChannel *channel = gimp_image_get_active_channel (image);

  g_signal_emit (image, gimp_image_signals[ACTIVE_CHANNEL_CHANGED], 0);

  if (channel && gimp_image_get_active_layer (image))
    gimp_image_set_active_layer (image, NULL);
}

static void
gimp_image_active_vectors_notify (GimpItemTree     *tree,
                                  const GParamSpec *pspec,
                                  GimpImage        *image)
{
  g_signal_emit (image, gimp_image_signals[ACTIVE_VECTORS_CHANGED], 0);
}


/*  public functions  */

GimpImage *
gimp_image_new (Gimp              *gimp,
                gint               width,
                gint               height,
                GimpImageBaseType  base_type,
                GimpPrecision      precision)
{
  g_return_val_if_fail (GIMP_IS_GIMP (gimp), NULL);
  g_return_val_if_fail (base_type != GIMP_INDEXED ||
                        precision == GIMP_PRECISION_U8_GAMMA, NULL);

  return g_object_new (GIMP_TYPE_IMAGE,
                       "gimp",      gimp,
                       "width",     width,
                       "height",    height,
                       "base-type", base_type,
                       "precision", precision,
                       NULL);
}

gint64
gimp_image_estimate_memsize (const GimpImage   *image,
                             GimpComponentType  component_type,
                             gint               width,
                             gint               height)
{
  GList  *drawables;
  GList  *list;
  gint    current_width;
  gint    current_height;
  gint64  current_size;
  gint64  scalable_size = 0;
  gint64  scaled_size   = 0;
  gint64  new_size;

  g_return_val_if_fail (GIMP_IS_IMAGE (image), 0);

  current_width  = gimp_image_get_width (image);
  current_height = gimp_image_get_height (image);
  current_size   = gimp_object_get_memsize (GIMP_OBJECT (image), NULL);

  /*  the part of the image's memsize that scales linearly with the image  */
  drawables = gimp_image_item_list_get_list (image,
                                             GIMP_ITEM_TYPE_LAYERS |
                                             GIMP_ITEM_TYPE_CHANNELS,
                                             GIMP_ITEM_SET_ALL);

  gimp_image_item_list_filter (drawables);

  drawables = g_list_prepend (drawables, gimp_image_get_mask (image));

  for (list = drawables; list; list = g_list_next (list))
    {
      GimpDrawable *drawable = list->data;
      gdouble       drawable_width;
      gdouble       drawable_height;

      drawable_width  = gimp_item_get_width  (GIMP_ITEM (drawable));
      drawable_height = gimp_item_get_height (GIMP_ITEM (drawable));

      scalable_size += gimp_drawable_estimate_memsize (drawable,
                                                       gimp_drawable_get_component_type (drawable),
                                                       drawable_width,
                                                       drawable_height);

      scaled_size += gimp_drawable_estimate_memsize (drawable,
                                                     component_type,
                                                     drawable_width * width /
                                                     current_width,
                                                     drawable_height * height /
                                                     current_height);
    }

  g_list_free (drawables);

  scalable_size +=
    gimp_projection_estimate_memsize (gimp_image_get_base_type (image),
                                      gimp_image_get_component_type (image),
                                      gimp_image_get_width (image),
                                      gimp_image_get_height (image));

  scaled_size +=
    gimp_projection_estimate_memsize (gimp_image_get_base_type (image),
                                      component_type,
                                      width, height);

  GIMP_LOG (IMAGE_SCALE,
            "scalable_size = %"G_GINT64_FORMAT"  scaled_size = %"G_GINT64_FORMAT,
            scalable_size, scaled_size);

  new_size = current_size - scalable_size + scaled_size;

  return new_size;
}

GimpImageBaseType
gimp_image_get_base_type (const GimpImage *image)
{
  g_return_val_if_fail (GIMP_IS_IMAGE (image), -1);

  return GIMP_IMAGE_GET_PRIVATE (image)->base_type;
}

GimpComponentType
gimp_image_get_component_type (const GimpImage *image)
{
  g_return_val_if_fail (GIMP_IS_IMAGE (image), -1);

  return gimp_babl_component_type (GIMP_IMAGE_GET_PRIVATE (image)->precision);
}

GimpPrecision
gimp_image_get_precision (const GimpImage *image)
{
  g_return_val_if_fail (GIMP_IS_IMAGE (image), -1);

  return GIMP_IMAGE_GET_PRIVATE (image)->precision;
}

const Babl *
gimp_image_get_format (const GimpImage   *image,
                       GimpImageBaseType  base_type,
                       GimpPrecision      precision,
                       gboolean           with_alpha)
{
  g_return_val_if_fail (GIMP_IS_IMAGE (image), NULL);

  switch (base_type)
    {
    case GIMP_RGB:
    case GIMP_GRAY:
      return gimp_babl_format (base_type, precision, with_alpha);

    case GIMP_INDEXED:
      if (precision == GIMP_PRECISION_U8_GAMMA)
        {
          if (with_alpha)
            return gimp_image_colormap_get_rgba_format (image);
          else
            return gimp_image_colormap_get_rgb_format (image);
        }
    }

  g_return_val_if_reached (NULL);
}

const Babl *
gimp_image_get_layer_format (const GimpImage *image,
                             gboolean         with_alpha)
{
  g_return_val_if_fail (GIMP_IS_IMAGE (image), NULL);

  return gimp_image_get_format (image,
                                gimp_image_get_base_type (image),
                                gimp_image_get_precision (image),
                                with_alpha);
}

const Babl *
gimp_image_get_channel_format (const GimpImage *image)
{
  g_return_val_if_fail (GIMP_IS_IMAGE (image), NULL);

  return gimp_image_get_format (image, GIMP_GRAY,
                                gimp_image_get_precision (image),
                                FALSE);
}

const Babl *
gimp_image_get_mask_format (const GimpImage *image)
{
  g_return_val_if_fail (GIMP_IS_IMAGE (image), NULL);

  return gimp_babl_mask_format (gimp_image_get_precision (image));
}

gint
gimp_image_get_ID (const GimpImage *image)
{
  g_return_val_if_fail (GIMP_IS_IMAGE (image), -1);

  return GIMP_IMAGE_GET_PRIVATE (image)->ID;
}

GimpImage *
gimp_image_get_by_ID (Gimp *gimp,
                      gint  image_id)
{
  g_return_val_if_fail (GIMP_IS_GIMP (gimp), NULL);

  if (gimp->image_table == NULL)
    return NULL;

  return (GimpImage *) gimp_id_table_lookup (gimp->image_table, image_id);
}

void
gimp_image_set_file (GimpImage *image,
                     GFile     *file)
{
  GimpImagePrivate *private;

  g_return_if_fail (GIMP_IS_IMAGE (image));
  g_return_if_fail (file == NULL || G_IS_FILE (file));

  private = GIMP_IMAGE_GET_PRIVATE (image);

  if (private->file != file)
    {
      gimp_object_take_name (GIMP_OBJECT (image),
                             file ? g_file_get_uri (file) : NULL);
    }
}

/**
 * gimp_image_get_untitled_file:
 *
 * Returns: A #GFile saying "Untitled" for newly created images.
 **/
GFile *
gimp_image_get_untitled_file (const GimpImage *image)
{
  GimpImagePrivate *private;

  g_return_val_if_fail (GIMP_IS_IMAGE (image), NULL);

  private = GIMP_IMAGE_GET_PRIVATE (image);

  if (! private->untitled_file)
    private->untitled_file = g_file_new_for_uri (_("Untitled"));

  return private->untitled_file;
}

/**
 * gimp_image_get_file_or_untitled:
 * @image: A #GimpImage.
 *
 * Get the file of the XCF image, or the "Untitled" file if there is no file.
 *
 * Returns: A #GFile.
 **/
GFile *
gimp_image_get_file_or_untitled (const GimpImage *image)
{
  GFile *file;

  g_return_val_if_fail (GIMP_IS_IMAGE (image), NULL);

  file = gimp_image_get_file (image);

  if (! file)
    file = gimp_image_get_untitled_file (image);

  return file;
}

/**
 * gimp_image_get_file:
 * @image: A #GimpImage.
 *
 * Get the file of the XCF image, or NULL if there is no file.
 *
 * Returns: The file, or NULL.
 **/
GFile *
gimp_image_get_file (const GimpImage *image)
{
  g_return_val_if_fail (GIMP_IS_IMAGE (image), NULL);

  return GIMP_IMAGE_GET_PRIVATE (image)->file;
}

/**
 * gimp_image_get_imported_file:
 * @image: A #GimpImage.
 *
 * Returns: The file of the imported image, or NULL if the image has
 * been saved as XCF after it was imported.
 **/
GFile *
gimp_image_get_imported_file (const GimpImage *image)
{
  g_return_val_if_fail (GIMP_IS_IMAGE (image), NULL);

  return GIMP_IMAGE_GET_PRIVATE (image)->imported_file;
}

/**
 * gimp_image_get_exported_file:
 * @image: A #GimpImage.
 *
 * Returns: The file of the image last exported from this XCF file, or
 * NULL if the image has never been exported.
 **/
GFile *
gimp_image_get_exported_file (const GimpImage *image)
{
  g_return_val_if_fail (GIMP_IS_IMAGE (image), NULL);

  return GIMP_IMAGE_GET_PRIVATE (image)->exported_file;
}

/**
 * gimp_image_get_save_a_copy_file:
 * @image: A #GimpImage.
 *
 * Returns: The URI of the last copy that was saved of this XCF file.
 **/
GFile *
gimp_image_get_save_a_copy_file (const GimpImage *image)
{
  g_return_val_if_fail (GIMP_IS_IMAGE (image), NULL);

  return GIMP_IMAGE_GET_PRIVATE (image)->save_a_copy_file;
}

/**
 * gimp_image_get_any_file:
 * @image: A #GimpImage.
 *
 * Returns: The XCF file, the imported file, or the exported file, in
 * that order of precedence.
 **/
GFile *
gimp_image_get_any_file (const GimpImage *image)
{
  GFile *file;

  g_return_val_if_fail (GIMP_IS_IMAGE (image), NULL);

  file = gimp_image_get_file (image);
  if (! file)
    {
      file = gimp_image_get_imported_file (image);
      if (! file)
        {
          file = gimp_image_get_exported_file (image);
        }
    }

  return file;
}

/**
 * gimp_image_set_imported_uri:
 * @image: A #GimpImage.
 * @file:
 *
 * Sets the URI this file was imported from.
 **/
void
gimp_image_set_imported_file (GimpImage *image,
                              GFile     *file)
{
  GimpImagePrivate *private;

  g_return_if_fail (GIMP_IS_IMAGE (image));
  g_return_if_fail (file == NULL || G_IS_FILE (file));

  private = GIMP_IMAGE_GET_PRIVATE (image);

  if (private->imported_file != file)
    {
      if (private->imported_file)
        g_object_unref (private->imported_file);

      private->imported_file = file;

      if (private->imported_file)
        g_object_ref (private->imported_file);

      gimp_object_name_changed (GIMP_OBJECT (image));
    }
}

/**
 * gimp_image_set_exported_file:
 * @image: A #GimpImage.
 * @file:
 *
 * Sets the file this image was last exported to. Note that saving as
 * XCF is not "exporting".
 **/
void
gimp_image_set_exported_file (GimpImage *image,
                              GFile     *file)
{
  GimpImagePrivate *private;

  g_return_if_fail (GIMP_IS_IMAGE (image));
  g_return_if_fail (file == NULL || G_IS_FILE (file));

  private = GIMP_IMAGE_GET_PRIVATE (image);

  if (private->exported_file != file)
    {
      if (private->exported_file)
        g_object_unref (private->exported_file);

      private->exported_file = file;

      if (private->exported_file)
        g_object_ref (private->exported_file);

      gimp_object_name_changed (GIMP_OBJECT (image));
    }
}

/**
 * gimp_image_set_save_a_copy_file:
 * @image: A #GimpImage.
 * @uri:
 *
 * Set the URI to the last copy this XCF file was saved to through the
 * "save a copy" action.
 **/
void
gimp_image_set_save_a_copy_file (GimpImage *image,
                                 GFile     *file)
{
  GimpImagePrivate *private;

  g_return_if_fail (GIMP_IS_IMAGE (image));
  g_return_if_fail (file == NULL || G_IS_FILE (file));

  private = GIMP_IMAGE_GET_PRIVATE (image);

  if (private->save_a_copy_file != file)
    {
      if (private->save_a_copy_file)
        g_object_unref (private->save_a_copy_file);

      private->save_a_copy_file = file;

      if (private->save_a_copy_file)
        g_object_ref (private->save_a_copy_file);
    }
}

static gchar *
gimp_image_format_display_uri (GimpImage *image,
                               gboolean   basename)
{
  const gchar *uri_format    = NULL;
  const gchar *export_status = NULL;
  GFile       *file          = NULL;
  GFile       *source        = NULL;
  GFile       *dest          = NULL;
  GFile       *display_file  = NULL;
  gboolean     is_imported;
  gboolean     is_exported;
  gchar       *display_uri   = NULL;
  gchar       *format_string;
  gchar       *tmp;

  g_return_val_if_fail (GIMP_IS_IMAGE (image), NULL);

  file   = gimp_image_get_file (image);
  source = gimp_image_get_imported_file (image);
  dest   = gimp_image_get_exported_file (image);

  is_imported = (source != NULL);
  is_exported = (dest   != NULL);

  if (file)
    {
      display_file = g_object_ref (file);
      uri_format   = "%s";
    }
  else
    {
      if (is_imported)
        display_file = source;

      /* Calculate filename suffix */
      if (! gimp_image_is_export_dirty (image))
        {
          if (is_exported)
            {
              display_file  = dest;
              export_status = _(" (exported)");
            }
          else if (is_imported)
            {
              export_status = _(" (overwritten)");
            }
          else
            {
              g_warning ("Unexpected code path, Save+export implementation is buggy!");
            }
        }
      else if (is_imported)
        {
          export_status = _(" (imported)");
        }

      if (display_file)
        display_file = file_utils_file_with_new_ext (display_file, NULL);

      uri_format = "[%s]";
    }

  if (! display_file)
    display_file = g_object_ref (gimp_image_get_untitled_file (image));

  if (basename)
    display_uri = g_path_get_basename (gimp_file_get_utf8_name (display_file));
  else
    display_uri = g_strdup (gimp_file_get_utf8_name (display_file));

  g_object_unref (display_file);

  format_string = g_strconcat (uri_format, export_status, NULL);

  tmp = g_strdup_printf (format_string, display_uri);
  g_free (display_uri);
  display_uri = tmp;

  g_free (format_string);

  return display_uri;
}

const gchar *
gimp_image_get_display_name (GimpImage *image)
{
  GimpImagePrivate *private;

  g_return_val_if_fail (GIMP_IS_IMAGE (image), NULL);

  private = GIMP_IMAGE_GET_PRIVATE (image);

  if (! private->display_name)
    private->display_name = gimp_image_format_display_uri (image, TRUE);

  return private->display_name;
}

const gchar *
gimp_image_get_display_path (GimpImage *image)
{
  GimpImagePrivate *private;

  g_return_val_if_fail (GIMP_IS_IMAGE (image), NULL);

  private = GIMP_IMAGE_GET_PRIVATE (image);

  if (! private->display_path)
    private->display_path = gimp_image_format_display_uri (image, FALSE);

  return private->display_path;
}

void
gimp_image_set_load_proc (GimpImage           *image,
                          GimpPlugInProcedure *proc)
{
  g_return_if_fail (GIMP_IS_IMAGE (image));

  GIMP_IMAGE_GET_PRIVATE (image)->load_proc = proc;
}

GimpPlugInProcedure *
gimp_image_get_load_proc (const GimpImage *image)
{
  g_return_val_if_fail (GIMP_IS_IMAGE (image), NULL);

  return GIMP_IMAGE_GET_PRIVATE (image)->load_proc;
}

void
gimp_image_set_save_proc (GimpImage           *image,
                          GimpPlugInProcedure *proc)
{
  g_return_if_fail (GIMP_IS_IMAGE (image));

  GIMP_IMAGE_GET_PRIVATE (image)->save_proc = proc;
}

GimpPlugInProcedure *
gimp_image_get_save_proc (const GimpImage *image)
{
  g_return_val_if_fail (GIMP_IS_IMAGE (image), NULL);

  return GIMP_IMAGE_GET_PRIVATE (image)->save_proc;
}

void
gimp_image_set_export_proc (GimpImage           *image,
                            GimpPlugInProcedure *proc)
{
  g_return_if_fail (GIMP_IS_IMAGE (image));

  GIMP_IMAGE_GET_PRIVATE (image)->export_proc = proc;
}

GimpPlugInProcedure *
gimp_image_get_export_proc (const GimpImage *image)
{
  g_return_val_if_fail (GIMP_IS_IMAGE (image), NULL);

  return GIMP_IMAGE_GET_PRIVATE (image)->export_proc;
}

gint
gimp_image_get_xcf_version (GimpImage    *image,
                            gboolean      zlib_compression,
                            gint         *gimp_version,
                            const gchar **version_string)
{
  GList *layers;
  GList *list;
  gint   version = 0;  /* default to oldest */

  /* need version 1 for colormaps */
  if (gimp_image_get_colormap (image))
    version = 1;

  layers = gimp_image_get_layer_list (image);

  for (list = layers; list; list = g_list_next (list))
    {
      GimpLayer *layer = GIMP_LAYER (list->data);

      switch (gimp_layer_get_mode (layer))
        {
          /* new layer modes not supported by gimp-1.2 */
        case GIMP_SOFTLIGHT_MODE:
        case GIMP_GRAIN_EXTRACT_MODE:
        case GIMP_GRAIN_MERGE_MODE:
        case GIMP_COLOR_ERASE_MODE:
          version = MAX (2, version);
          break;

          /* new layer modes not supported by gimp-2.8 */
        case GIMP_NEW_OVERLAY_MODE:
          version = MAX (9, version);
          break;

        default:
          break;
        }

      /* need version 3 for layer trees */
      if (gimp_viewable_get_children (GIMP_VIEWABLE (layer)))
        version = MAX (3, version);
    }

<<<<<<< HEAD
=======
  g_list_free (layers);

  /* need version 6 for new metadata */
  if (gimp_image_get_metadata (image))
    version = MAX (6, version);

>>>>>>> d3482a0c
  /* need version 7 for high bit depth images */
  if (gimp_image_get_precision (image) != GIMP_PRECISION_U8_GAMMA)
    version = MAX (7, version);

  /* need version 8 for zlib compression */
  if (zlib_compression)
    version = MAX (8, version);

  switch (version)
    {
    case 0:
    case 1:
    case 2:
      if (gimp_version)   *gimp_version   = 206;
      if (version_string) *version_string = "GIMP 2.6";
      break;

    case 3:
      if (gimp_version)   *gimp_version   = 208;
      if (version_string) *version_string = "GIMP 2.8";
      break;

    case 4:
    case 5:
    case 6:
    case 7:
    case 8:
    case 9:
      if (gimp_version)   *gimp_version   = 210;
      if (version_string) *version_string = "GIMP 2.10";
      break;
    }

  return version;
}

void
gimp_image_set_xcf_compat_mode (GimpImage *image,
                                gboolean   compat_mode)
{
  g_return_if_fail (GIMP_IS_IMAGE (image));

  GIMP_IMAGE_GET_PRIVATE (image)->xcf_compat_mode = compat_mode;
}

gboolean
gimp_image_get_xcf_compat_mode (const GimpImage *image)
{
  g_return_val_if_fail (GIMP_IS_IMAGE (image), FALSE);

  return GIMP_IMAGE_GET_PRIVATE (image)->xcf_compat_mode;
}

void
gimp_image_set_resolution (GimpImage *image,
                           gdouble    xresolution,
                           gdouble    yresolution)
{
  GimpImagePrivate *private;

  g_return_if_fail (GIMP_IS_IMAGE (image));

  private = GIMP_IMAGE_GET_PRIVATE (image);

  /* don't allow to set the resolution out of bounds */
  if (xresolution < GIMP_MIN_RESOLUTION || xresolution > GIMP_MAX_RESOLUTION ||
      yresolution < GIMP_MIN_RESOLUTION || yresolution > GIMP_MAX_RESOLUTION)
    return;

  if ((ABS (private->xresolution - xresolution) >= 1e-5) ||
      (ABS (private->yresolution - yresolution) >= 1e-5))
    {
      gimp_image_undo_push_image_resolution (image,
                                             C_("undo-type", "Change Image Resolution"));

      private->xresolution = xresolution;
      private->yresolution = yresolution;

      gimp_image_resolution_changed (image);
      gimp_image_size_changed_detailed (image,
                                        0,
                                        0,
                                        gimp_image_get_width (image),
                                        gimp_image_get_height (image));
    }
}

void
gimp_image_get_resolution (const GimpImage *image,
                           gdouble         *xresolution,
                           gdouble         *yresolution)
{
  GimpImagePrivate *private;

  g_return_if_fail (GIMP_IS_IMAGE (image));
  g_return_if_fail (xresolution != NULL && yresolution != NULL);

  private = GIMP_IMAGE_GET_PRIVATE (image);

  *xresolution = private->xresolution;
  *yresolution = private->yresolution;
}

void
gimp_image_resolution_changed (GimpImage *image)
{
  g_return_if_fail (GIMP_IS_IMAGE (image));

  g_signal_emit (image, gimp_image_signals[RESOLUTION_CHANGED], 0);
}

void
gimp_image_set_unit (GimpImage *image,
                     GimpUnit   unit)
{
  GimpImagePrivate *private;

  g_return_if_fail (GIMP_IS_IMAGE (image));
  g_return_if_fail (unit > GIMP_UNIT_PIXEL);

  private = GIMP_IMAGE_GET_PRIVATE (image);

  if (private->resolution_unit != unit)
    {
      gimp_image_undo_push_image_resolution (image,
                                             C_("undo-type", "Change Image Unit"));

      private->resolution_unit = unit;
      gimp_image_unit_changed (image);
    }
}

GimpUnit
gimp_image_get_unit (const GimpImage *image)
{
  g_return_val_if_fail (GIMP_IS_IMAGE (image), GIMP_UNIT_INCH);

  return GIMP_IMAGE_GET_PRIVATE (image)->resolution_unit;
}

void
gimp_image_unit_changed (GimpImage *image)
{
  g_return_if_fail (GIMP_IS_IMAGE (image));

  g_signal_emit (image, gimp_image_signals[UNIT_CHANGED], 0);
}

gint
gimp_image_get_width (const GimpImage *image)
{
  g_return_val_if_fail (GIMP_IS_IMAGE (image), 0);

  return GIMP_IMAGE_GET_PRIVATE (image)->width;
}

gint
gimp_image_get_height (const GimpImage *image)
{
  g_return_val_if_fail (GIMP_IS_IMAGE (image), 0);

  return GIMP_IMAGE_GET_PRIVATE (image)->height;
}

gboolean
gimp_image_has_alpha (const GimpImage *image)
{
  GimpImagePrivate *private;
  GimpLayer        *layer;

  g_return_val_if_fail (GIMP_IS_IMAGE (image), TRUE);

  private = GIMP_IMAGE_GET_PRIVATE (image);

  layer = GIMP_LAYER (gimp_container_get_first_child (private->layers->container));

  return ((gimp_image_get_n_layers (image) > 1) ||
          (layer && gimp_drawable_has_alpha (GIMP_DRAWABLE (layer))));
}

gboolean
gimp_image_is_empty (const GimpImage *image)
{
  g_return_val_if_fail (GIMP_IS_IMAGE (image), TRUE);

  return gimp_container_is_empty (GIMP_IMAGE_GET_PRIVATE (image)->layers->container);
}

void
gimp_image_set_floating_selection (GimpImage *image,
                                   GimpLayer *floating_sel)
{
  GimpImagePrivate *private;

  g_return_if_fail (GIMP_IS_IMAGE (image));
  g_return_if_fail (floating_sel == NULL || GIMP_IS_LAYER (floating_sel));

  private = GIMP_IMAGE_GET_PRIVATE (image);

  if (private->floating_sel != floating_sel)
    {
      private->floating_sel = floating_sel;

      private->flush_accum.floating_selection_changed = TRUE;
    }
}

GimpLayer *
gimp_image_get_floating_selection (const GimpImage *image)
{
  g_return_val_if_fail (GIMP_IS_IMAGE (image), NULL);

  return GIMP_IMAGE_GET_PRIVATE (image)->floating_sel;
}

void
gimp_image_floating_selection_changed (GimpImage *image)
{
  g_return_if_fail (GIMP_IS_IMAGE (image));

  g_signal_emit (image, gimp_image_signals[FLOATING_SELECTION_CHANGED], 0);
}

GimpChannel *
gimp_image_get_mask (const GimpImage *image)
{
  g_return_val_if_fail (GIMP_IS_IMAGE (image), NULL);

  return GIMP_IMAGE_GET_PRIVATE (image)->selection_mask;
}

void
gimp_image_mask_changed (GimpImage *image)
{
  g_return_if_fail (GIMP_IS_IMAGE (image));

  g_signal_emit (image, gimp_image_signals[MASK_CHANGED], 0);
}

void
gimp_image_take_mask (GimpImage   *image,
                      GimpChannel *mask)
{
  GimpImagePrivate *private;

  g_return_if_fail (GIMP_IS_IMAGE (image));
  g_return_if_fail (GIMP_IS_SELECTION (mask));

  private = GIMP_IMAGE_GET_PRIVATE (image);

  if (private->selection_mask)
    g_object_unref (private->selection_mask);

  private->selection_mask = g_object_ref_sink (mask);

  g_signal_connect (private->selection_mask, "update",
                    G_CALLBACK (gimp_image_mask_update),
                    image);
}


/*  image components  */

const Babl *
gimp_image_get_component_format (const GimpImage *image,
                                 GimpChannelType  channel)
{
  g_return_val_if_fail (GIMP_IS_IMAGE (image), NULL);

  switch (channel)
    {
    case GIMP_RED_CHANNEL:
      return gimp_babl_component_format (GIMP_RGB,
                                         gimp_image_get_precision (image),
                                         RED);

    case GIMP_GREEN_CHANNEL:
      return gimp_babl_component_format (GIMP_RGB,
                                         gimp_image_get_precision (image),
                                         GREEN);

    case GIMP_BLUE_CHANNEL:
      return gimp_babl_component_format (GIMP_RGB,
                                         gimp_image_get_precision (image),
                                         BLUE);

    case GIMP_ALPHA_CHANNEL:
      return gimp_babl_component_format (GIMP_RGB,
                                         gimp_image_get_precision (image),
                                         ALPHA);

    case GIMP_GRAY_CHANNEL:
      return gimp_babl_component_format (GIMP_GRAY,
                                         gimp_image_get_precision (image),
                                         GRAY);

    case GIMP_INDEXED_CHANNEL:
      return babl_format ("Y u8"); /* will extract grayscale, the best
                                    * we can do here */
    }

  return NULL;
}

gint
gimp_image_get_component_index (const GimpImage *image,
                                GimpChannelType  channel)
{
  g_return_val_if_fail (GIMP_IS_IMAGE (image), -1);

  switch (channel)
    {
    case GIMP_RED_CHANNEL:     return RED;
    case GIMP_GREEN_CHANNEL:   return GREEN;
    case GIMP_BLUE_CHANNEL:    return BLUE;
    case GIMP_GRAY_CHANNEL:    return GRAY;
    case GIMP_INDEXED_CHANNEL: return INDEXED;
    case GIMP_ALPHA_CHANNEL:
      switch (gimp_image_get_base_type (image))
        {
        case GIMP_RGB:     return ALPHA;
        case GIMP_GRAY:    return ALPHA_G;
        case GIMP_INDEXED: return ALPHA_I;
        }
    }

  return -1;
}

void
gimp_image_set_component_active (GimpImage       *image,
                                 GimpChannelType  channel,
                                 gboolean         active)
{
  GimpImagePrivate *private;
  gint              index = -1;

  g_return_if_fail (GIMP_IS_IMAGE (image));

  private = GIMP_IMAGE_GET_PRIVATE (image);

  index = gimp_image_get_component_index (image, channel);

  if (index != -1 && active != private->active[index])
    {
      private->active[index] = active ? TRUE : FALSE;

      /*  If there is an active channel and we mess with the components,
       *  the active channel gets unset...
       */
      gimp_image_unset_active_channel (image);

      g_signal_emit (image,
                     gimp_image_signals[COMPONENT_ACTIVE_CHANGED], 0,
                     channel);
    }
}

gboolean
gimp_image_get_component_active (const GimpImage *image,
                                 GimpChannelType  channel)
{
  gint index = -1;

  g_return_val_if_fail (GIMP_IS_IMAGE (image), FALSE);

  index = gimp_image_get_component_index (image, channel);

  if (index != -1)
    return GIMP_IMAGE_GET_PRIVATE (image)->active[index];

  return FALSE;
}

void
gimp_image_get_active_array (const GimpImage *image,
                             gboolean        *components)
{
  GimpImagePrivate *private;
  gint              i;

  g_return_if_fail (GIMP_IS_IMAGE (image));
  g_return_if_fail (components != NULL);

  private = GIMP_IMAGE_GET_PRIVATE (image);

  for (i = 0; i < MAX_CHANNELS; i++)
    components[i] = private->active[i];
}

GimpComponentMask
gimp_image_get_active_mask (const GimpImage *image)
{
  GimpImagePrivate  *private;
  GimpComponentMask  mask = 0;

  g_return_val_if_fail (GIMP_IS_IMAGE (image), 0);

  private = GIMP_IMAGE_GET_PRIVATE (image);

  switch (gimp_image_get_base_type (image))
    {
    case GIMP_RGB:
      mask |= (private->active[RED])   ? GIMP_COMPONENT_MASK_RED   : 0;
      mask |= (private->active[GREEN]) ? GIMP_COMPONENT_MASK_GREEN : 0;
      mask |= (private->active[BLUE])  ? GIMP_COMPONENT_MASK_BLUE  : 0;
      mask |= (private->active[ALPHA]) ? GIMP_COMPONENT_MASK_ALPHA : 0;
      break;

    case GIMP_GRAY:
    case GIMP_INDEXED:
      mask |= (private->active[GRAY])    ? GIMP_COMPONENT_MASK_RED   : 0;
      mask |= (private->active[GRAY])    ? GIMP_COMPONENT_MASK_GREEN : 0;
      mask |= (private->active[GRAY])    ? GIMP_COMPONENT_MASK_BLUE  : 0;
      mask |= (private->active[ALPHA_G]) ? GIMP_COMPONENT_MASK_ALPHA : 0;
      break;
    }

  return mask;
}

void
gimp_image_set_component_visible (GimpImage       *image,
                                  GimpChannelType  channel,
                                  gboolean         visible)
{
  GimpImagePrivate *private;
  gint              index = -1;

  g_return_if_fail (GIMP_IS_IMAGE (image));

  private = GIMP_IMAGE_GET_PRIVATE (image);

  index = gimp_image_get_component_index (image, channel);

  if (index != -1 && visible != private->visible[index])
    {
      private->visible[index] = visible ? TRUE : FALSE;

      if (private->visible_mask)
        {
          GimpComponentMask mask;

          mask = ~gimp_image_get_visible_mask (image) & GIMP_COMPONENT_MASK_ALL;

          gegl_node_set (private->visible_mask,
                         "mask", mask,
                         NULL);
        }

      g_signal_emit (image,
                     gimp_image_signals[COMPONENT_VISIBILITY_CHANGED], 0,
                     channel);

      gimp_image_invalidate (image,
                             0, 0,
                             gimp_image_get_width  (image),
                             gimp_image_get_height (image));
    }
}

gboolean
gimp_image_get_component_visible (const GimpImage *image,
                                  GimpChannelType  channel)
{
  gint index = -1;

  g_return_val_if_fail (GIMP_IS_IMAGE (image), FALSE);

  index = gimp_image_get_component_index (image, channel);

  if (index != -1)
    return GIMP_IMAGE_GET_PRIVATE (image)->visible[index];

  return FALSE;
}

void
gimp_image_get_visible_array (const GimpImage *image,
                              gboolean        *components)
{
  GimpImagePrivate *private;
  gint              i;

  g_return_if_fail (GIMP_IS_IMAGE (image));
  g_return_if_fail (components != NULL);

  private = GIMP_IMAGE_GET_PRIVATE (image);

  for (i = 0; i < MAX_CHANNELS; i++)
    components[i] = private->visible[i];
}

GimpComponentMask
gimp_image_get_visible_mask (const GimpImage *image)
{
  GimpImagePrivate  *private;
  GimpComponentMask  mask = 0;

  g_return_val_if_fail (GIMP_IS_IMAGE (image), 0);

  private = GIMP_IMAGE_GET_PRIVATE (image);

  switch (gimp_image_get_base_type (image))
    {
    case GIMP_RGB:
      mask |= (private->visible[RED])   ? GIMP_COMPONENT_MASK_RED   : 0;
      mask |= (private->visible[GREEN]) ? GIMP_COMPONENT_MASK_GREEN : 0;
      mask |= (private->visible[BLUE])  ? GIMP_COMPONENT_MASK_BLUE  : 0;
      mask |= (private->visible[ALPHA]) ? GIMP_COMPONENT_MASK_ALPHA : 0;
      break;

    case GIMP_GRAY:
    case GIMP_INDEXED:
      mask |= (private->visible[GRAY])  ? GIMP_COMPONENT_MASK_RED   : 0;
      mask |= (private->visible[GRAY])  ? GIMP_COMPONENT_MASK_GREEN : 0;
      mask |= (private->visible[GRAY])  ? GIMP_COMPONENT_MASK_BLUE  : 0;
      mask |= (private->visible[ALPHA]) ? GIMP_COMPONENT_MASK_ALPHA : 0;
      break;
    }

  return mask;
}


/*  emitting image signals  */

void
gimp_image_mode_changed (GimpImage *image)
{
  g_return_if_fail (GIMP_IS_IMAGE (image));

  g_signal_emit (image, gimp_image_signals[MODE_CHANGED], 0);
}

void
gimp_image_precision_changed (GimpImage *image)
{
  g_return_if_fail (GIMP_IS_IMAGE (image));

  g_signal_emit (image, gimp_image_signals[PRECISION_CHANGED], 0);
}

void
gimp_image_alpha_changed (GimpImage *image)
{
  g_return_if_fail (GIMP_IS_IMAGE (image));

  g_signal_emit (image, gimp_image_signals[ALPHA_CHANGED], 0);
}

void
gimp_image_invalidate (GimpImage *image,
                       gint       x,
                       gint       y,
                       gint       width,
                       gint       height)
{
  g_return_if_fail (GIMP_IS_IMAGE (image));

  gimp_projectable_invalidate (GIMP_PROJECTABLE (image),
                               x, y, width, height);

  GIMP_IMAGE_GET_PRIVATE (image)->flush_accum.preview_invalidated = TRUE;
}

void
gimp_image_guide_added (GimpImage *image,
                        GimpGuide *guide)
{
  g_return_if_fail (GIMP_IS_IMAGE (image));
  g_return_if_fail (GIMP_IS_GUIDE (guide));

  g_signal_emit (image, gimp_image_signals[GUIDE_ADDED], 0,
                 guide);
}

void
gimp_image_guide_removed (GimpImage *image,
                          GimpGuide *guide)
{
  g_return_if_fail (GIMP_IS_IMAGE (image));
  g_return_if_fail (GIMP_IS_GUIDE (guide));

  g_signal_emit (image, gimp_image_signals[GUIDE_REMOVED], 0,
                 guide);
}

void
gimp_image_guide_moved (GimpImage *image,
                        GimpGuide *guide)
{
  g_return_if_fail (GIMP_IS_IMAGE (image));
  g_return_if_fail (GIMP_IS_GUIDE (guide));

  g_signal_emit (image, gimp_image_signals[GUIDE_MOVED], 0,
                 guide);
}

void
gimp_image_sample_point_added (GimpImage       *image,
                               GimpSamplePoint *sample_point)
{
  g_return_if_fail (GIMP_IS_IMAGE (image));
  g_return_if_fail (sample_point != NULL);

  g_signal_emit (image, gimp_image_signals[SAMPLE_POINT_ADDED], 0,
                 sample_point);
}

void
gimp_image_sample_point_removed (GimpImage       *image,
                                 GimpSamplePoint *sample_point)
{
  g_return_if_fail (GIMP_IS_IMAGE (image));
  g_return_if_fail (sample_point != NULL);

  g_signal_emit (image, gimp_image_signals[SAMPLE_POINT_REMOVED], 0,
                 sample_point);
}

void
gimp_image_sample_point_moved (GimpImage       *image,
                               GimpSamplePoint *sample_point)
{
  g_return_if_fail (GIMP_IS_IMAGE (image));
  g_return_if_fail (sample_point != NULL);

  g_signal_emit (image, gimp_image_signals[SAMPLE_POINT_MOVED], 0,
                 sample_point);
}

/**
 * gimp_image_size_changed_detailed:
 * @image:
 * @previous_origin_x:
 * @previous_origin_y:
 *
 * Emits the size-changed-detailed signal that is typically used to adjust the
 * position of the image in the display shell on various operations,
 * e.g. crop.
 *
 * This function makes sure that GimpViewable::size-changed is also emitted.
 **/
void
gimp_image_size_changed_detailed (GimpImage *image,
                                  gint       previous_origin_x,
                                  gint       previous_origin_y,
                                  gint       previous_width,
                                  gint       previous_height)
{
  g_return_if_fail (GIMP_IS_IMAGE (image));

  g_signal_emit (image, gimp_image_signals[SIZE_CHANGED_DETAILED], 0,
                 previous_origin_x,
                 previous_origin_y,
                 previous_width,
                 previous_height);
}

void
gimp_image_colormap_changed (GimpImage *image,
                             gint       color_index)
{
  g_return_if_fail (GIMP_IS_IMAGE (image));
  g_return_if_fail (color_index >= -1 &&
                    color_index < GIMP_IMAGE_GET_PRIVATE (image)->n_colors);

  g_signal_emit (image, gimp_image_signals[COLORMAP_CHANGED], 0,
                 color_index);
}

void
gimp_image_selection_invalidate (GimpImage *image)
{
  g_return_if_fail (GIMP_IS_IMAGE (image));

  g_signal_emit (image, gimp_image_signals[SELECTION_INVALIDATE], 0);
}

void
gimp_image_quick_mask_changed (GimpImage *image)
{
  g_return_if_fail (GIMP_IS_IMAGE (image));

  g_signal_emit (image, gimp_image_signals[QUICK_MASK_CHANGED], 0);
}

void
gimp_image_undo_event (GimpImage     *image,
                       GimpUndoEvent  event,
                       GimpUndo      *undo)
{
  g_return_if_fail (GIMP_IS_IMAGE (image));
  g_return_if_fail (((event == GIMP_UNDO_EVENT_UNDO_FREE   ||
                      event == GIMP_UNDO_EVENT_UNDO_FREEZE ||
                      event == GIMP_UNDO_EVENT_UNDO_THAW) && undo == NULL) ||
                    GIMP_IS_UNDO (undo));

  g_signal_emit (image, gimp_image_signals[UNDO_EVENT], 0, event, undo);
}


/*  dirty counters  */

/* NOTE about the image->dirty counter:
 *   If 0, then the image is clean (ie, copy on disk is the same as the one
 *      in memory).
 *   If positive, then that's the number of dirtying operations done
 *       on the image since the last save.
 *   If negative, then user has hit undo and gone back in time prior
 *       to the saved copy.  Hitting redo will eventually come back to
 *       the saved copy.
 *
 *   The image is dirty (ie, needs saving) if counter is non-zero.
 *
 *   If the counter is around 100000, this is due to undo-ing back
 *   before a saved version, then changing the image (thus destroying
 *   the redo stack).  Once this has happened, it's impossible to get
 *   the image back to the state on disk, since the redo info has been
 *   freed.  See gimpimage-undo.c for the gory details.
 */

/*
 * NEVER CALL gimp_image_dirty() directly!
 *
 * If your code has just dirtied the image, push an undo instead.
 * Failing that, push the trivial undo which tells the user the
 * command is not undoable: undo_push_cantundo() (But really, it would
 * be best to push a proper undo).  If you just dirty the image
 * without pushing an undo then the dirty count is increased, but
 * popping that many undo actions won't lead to a clean image.
 */

gint
gimp_image_dirty (GimpImage     *image,
                  GimpDirtyMask  dirty_mask)
{
  GimpImagePrivate *private;

  g_return_val_if_fail (GIMP_IS_IMAGE (image), FALSE);

  private = GIMP_IMAGE_GET_PRIVATE (image);

  private->dirty++;
  private->export_dirty++;

  if (! private->dirty_time)
    private->dirty_time = time (NULL);

  g_signal_emit (image, gimp_image_signals[DIRTY], 0, dirty_mask);

  TRC (("dirty %d -> %d\n", private->dirty - 1, private->dirty));

  return private->dirty;
}

gint
gimp_image_clean (GimpImage     *image,
                  GimpDirtyMask  dirty_mask)
{
  GimpImagePrivate *private;

  g_return_val_if_fail (GIMP_IS_IMAGE (image), FALSE);

  private = GIMP_IMAGE_GET_PRIVATE (image);

  private->dirty--;
  private->export_dirty--;

  g_signal_emit (image, gimp_image_signals[CLEAN], 0, dirty_mask);

  TRC (("clean %d -> %d\n", private->dirty + 1, private->dirty));

  return private->dirty;
}

void
gimp_image_clean_all (GimpImage *image)
{
  GimpImagePrivate *private;

  g_return_if_fail (GIMP_IS_IMAGE (image));

  private = GIMP_IMAGE_GET_PRIVATE (image);

  private->dirty      = 0;
  private->dirty_time = 0;

  g_signal_emit (image, gimp_image_signals[CLEAN], 0, GIMP_DIRTY_ALL);
}

void
gimp_image_export_clean_all (GimpImage *image)
{
  GimpImagePrivate *private;

  g_return_if_fail (GIMP_IS_IMAGE (image));

  private = GIMP_IMAGE_GET_PRIVATE (image);

  private->export_dirty = 0;

  g_signal_emit (image, gimp_image_signals[CLEAN], 0, GIMP_DIRTY_ALL);
}

/**
 * gimp_image_is_dirty:
 * @image:
 *
 * Returns: True if the image is dirty, false otherwise.
 **/
gint
gimp_image_is_dirty (const GimpImage *image)
{
  g_return_val_if_fail (GIMP_IS_IMAGE (image), FALSE);

  return GIMP_IMAGE_GET_PRIVATE (image)->dirty != 0;
}

/**
 * gimp_image_is_export_dirty:
 * @image:
 *
 * Returns: True if the image export is dirty, false otherwise.
 **/
gboolean
gimp_image_is_export_dirty (const GimpImage *image)
{
  g_return_val_if_fail (GIMP_IS_IMAGE (image), FALSE);

  return GIMP_IMAGE_GET_PRIVATE (image)->export_dirty != 0;
}

gint64
gimp_image_get_dirty_time (const GimpImage *image)
{
  g_return_val_if_fail (GIMP_IS_IMAGE (image), 0);

  return GIMP_IMAGE_GET_PRIVATE (image)->dirty_time;
}

/**
 * gimp_image_saved:
 * @image:
 * @file:
 *
 * Emits the "saved" signal, indicating that @image was saved to the
 * location specified by @file.
 */
void
gimp_image_saved (GimpImage *image,
                  GFile     *file)
{
  g_return_if_fail (GIMP_IS_IMAGE (image));
  g_return_if_fail (G_IS_FILE (file));

  g_signal_emit (image, gimp_image_signals[SAVED], 0, file);
}

/**
 * gimp_image_exported:
 * @image:
 * @file:
 *
 * Emits the "exported" signal, indicating that @image was exported to the
 * location specified by @file.
 */
void
gimp_image_exported (GimpImage *image,
                     GFile     *file)
{
  g_return_if_fail (GIMP_IS_IMAGE (image));
  g_return_if_fail (G_IS_FILE (file));

  g_signal_emit (image, gimp_image_signals[EXPORTED], 0, file);
}


/*  flush this image's displays  */

void
gimp_image_flush (GimpImage *image)
{
  g_return_if_fail (GIMP_IS_IMAGE (image));

  gimp_projectable_flush (GIMP_PROJECTABLE (image),
                          GIMP_IMAGE_GET_PRIVATE (image)->flush_accum.preview_invalidated);
}


/*  display / instance counters  */

gint
gimp_image_get_display_count (const GimpImage *image)
{
  g_return_val_if_fail (GIMP_IS_IMAGE (image), 0);

  return GIMP_IMAGE_GET_PRIVATE (image)->disp_count;
}

void
gimp_image_inc_display_count (GimpImage *image)
{
  g_return_if_fail (GIMP_IS_IMAGE (image));

  GIMP_IMAGE_GET_PRIVATE (image)->disp_count++;
}

void
gimp_image_dec_display_count (GimpImage *image)
{
  g_return_if_fail (GIMP_IS_IMAGE (image));

  GIMP_IMAGE_GET_PRIVATE (image)->disp_count--;
}

gint
gimp_image_get_instance_count (const GimpImage *image)
{
  g_return_val_if_fail (GIMP_IS_IMAGE (image), 0);

  return GIMP_IMAGE_GET_PRIVATE (image)->instance_count;
}

void
gimp_image_inc_instance_count (GimpImage *image)
{
  g_return_if_fail (GIMP_IS_IMAGE (image));

  GIMP_IMAGE_GET_PRIVATE (image)->instance_count++;
}


/*  parasites  */

const GimpParasite *
gimp_image_parasite_find (const GimpImage *image,
                          const gchar     *name)
{
  g_return_val_if_fail (GIMP_IS_IMAGE (image), NULL);

  return gimp_parasite_list_find (GIMP_IMAGE_GET_PRIVATE (image)->parasites,
                                  name);
}

static void
list_func (gchar          *key,
           GimpParasite   *p,
           gchar        ***cur)
{
  *(*cur)++ = (gchar *) g_strdup (key);
}

gchar **
gimp_image_parasite_list (const GimpImage *image,
                          gint            *count)
{
  GimpImagePrivate  *private;
  gchar            **list;
  gchar            **cur;

  g_return_val_if_fail (GIMP_IS_IMAGE (image), NULL);

  private = GIMP_IMAGE_GET_PRIVATE (image);

  *count = gimp_parasite_list_length (private->parasites);
  cur = list = g_new (gchar *, *count);

  gimp_parasite_list_foreach (private->parasites, (GHFunc) list_func, &cur);

  return list;
}

gboolean
gimp_image_parasite_validate (GimpImage           *image,
                              const GimpParasite  *parasite,
                              GError             **error)
{
  const gchar *name;

  g_return_val_if_fail (GIMP_IS_IMAGE (image), FALSE);
  g_return_val_if_fail (parasite != NULL, FALSE);
  g_return_val_if_fail (error == NULL || *error == NULL, FALSE);

  name = gimp_parasite_name (parasite);

  if (strcmp (name, GIMP_ICC_PROFILE_PARASITE_NAME) == 0)
    {
      return gimp_image_validate_icc_parasite (image, parasite, NULL, error);
    }

  return TRUE;
}

void
gimp_image_parasite_attach (GimpImage          *image,
                            const GimpParasite *parasite)
{
  GimpImagePrivate *private;
  GimpParasite      copy;
  const gchar      *name;

  g_return_if_fail (GIMP_IS_IMAGE (image));
  g_return_if_fail (parasite != NULL);

  private = GIMP_IMAGE_GET_PRIVATE (image);

  name = gimp_parasite_name (parasite);

  /*  this is so ugly and is only for the PDB  */
  if (strcmp (name, GIMP_ICC_PROFILE_PARASITE_NAME) == 0)
    {
      GimpColorProfile *profile;
      GimpColorProfile *builtin;

      profile =
        gimp_color_profile_new_from_icc_profile (gimp_parasite_data (parasite),
                                                 gimp_parasite_data_size (parasite),
                                                 NULL);
      builtin = gimp_image_get_builtin_color_profile (image);

      if (gimp_color_profile_is_equal (profile, builtin))
        gimp_image_parasite_detach (image, GIMP_ICC_PROFILE_PARASITE_NAME);

      g_object_unref (profile);
    }

  /*  make a temporary copy of the GimpParasite struct because
   *  gimp_parasite_shift_parent() changes it
   */
  copy = *parasite;

  /*  only set the dirty bit manually if we can be saved and the new
   *  parasite differs from the current one and we aren't undoable
   */
  if (gimp_parasite_is_undoable (&copy))
    gimp_image_undo_push_image_parasite (image,
                                         C_("undo-type", "Attach Parasite to Image"),
                                         &copy);

  /*  We used to push an cantundo on te stack here. This made the undo stack
   *  unusable (NULL on the stack) and prevented people from undoing after a
   *  save (since most save plug-ins attach an undoable comment parasite).
   *  Now we simply attach the parasite without pushing an undo. That way
   *  it's undoable but does not block the undo system.   --Sven
   */
  gimp_parasite_list_add (private->parasites, &copy);

  if (gimp_parasite_has_flag (&copy, GIMP_PARASITE_ATTACH_PARENT))
    {
      gimp_parasite_shift_parent (&copy);
      gimp_parasite_attach (image->gimp, &copy);
    }

  g_signal_emit (image, gimp_image_signals[PARASITE_ATTACHED], 0,
                 name);

  if (strcmp (name, GIMP_ICC_PROFILE_PARASITE_NAME) == 0)
    _gimp_image_update_color_profile (image, parasite);
}

void
gimp_image_parasite_detach (GimpImage   *image,
                            const gchar *name)
{
  GimpImagePrivate   *private;
  const GimpParasite *parasite;

  g_return_if_fail (GIMP_IS_IMAGE (image));
  g_return_if_fail (name != NULL);

  private = GIMP_IMAGE_GET_PRIVATE (image);

  if (! (parasite = gimp_parasite_list_find (private->parasites, name)))
    return;

  if (gimp_parasite_is_undoable (parasite))
    gimp_image_undo_push_image_parasite_remove (image,
                                                C_("undo-type", "Remove Parasite from Image"),
                                                name);

  gimp_parasite_list_remove (private->parasites, name);

  g_signal_emit (image, gimp_image_signals[PARASITE_DETACHED], 0,
                 name);

  if (strcmp (name, GIMP_ICC_PROFILE_PARASITE_NAME) == 0)
    _gimp_image_update_color_profile (image, NULL);
}


/*  tattoos  */

GimpTattoo
gimp_image_get_new_tattoo (GimpImage *image)
{
  GimpImagePrivate *private;

  g_return_val_if_fail (GIMP_IS_IMAGE (image), 0);

  private = GIMP_IMAGE_GET_PRIVATE (image);

  private->tattoo_state++;

  if (G_UNLIKELY (private->tattoo_state == 0))
    g_warning ("%s: Tattoo state corrupted (integer overflow).", G_STRFUNC);

  return private->tattoo_state;
}

GimpTattoo
gimp_image_get_tattoo_state (GimpImage *image)
{
  g_return_val_if_fail (GIMP_IS_IMAGE (image), 0);

  return GIMP_IMAGE_GET_PRIVATE (image)->tattoo_state;
}

gboolean
gimp_image_set_tattoo_state (GimpImage  *image,
                             GimpTattoo  val)
{
  GList      *all_items;
  GList      *list;
  gboolean    retval = TRUE;
  GimpTattoo  maxval = 0;

  g_return_val_if_fail (GIMP_IS_IMAGE (image), FALSE);

  /* Check that the layer tattoos don't overlap with channel or vector ones */
  all_items = gimp_image_get_layer_list (image);

  for (list = all_items; list; list = g_list_next (list))
    {
      GimpTattoo ltattoo;

      ltattoo = gimp_item_get_tattoo (GIMP_ITEM (list->data));
      if (ltattoo > maxval)
        maxval = ltattoo;

      if (gimp_image_get_channel_by_tattoo (image, ltattoo))
        retval = FALSE; /* Oopps duplicated tattoo in channel */

      if (gimp_image_get_vectors_by_tattoo (image, ltattoo))
        retval = FALSE; /* Oopps duplicated tattoo in vectors */
    }

  g_list_free (all_items);

  /* Now check that the channel and vectors tattoos don't overlap */
  all_items = gimp_image_get_channel_list (image);

  for (list = all_items; list; list = g_list_next (list))
    {
      GimpTattoo ctattoo;

      ctattoo = gimp_item_get_tattoo (GIMP_ITEM (list->data));
      if (ctattoo > maxval)
        maxval = ctattoo;

      if (gimp_image_get_vectors_by_tattoo (image, ctattoo))
        retval = FALSE; /* Oopps duplicated tattoo in vectors */
    }

  g_list_free (all_items);

  /* Find the max tattoo value in the vectors */
  all_items = gimp_image_get_vectors_list (image);

  for (list = all_items; list; list = g_list_next (list))
    {
      GimpTattoo vtattoo;

      vtattoo = gimp_item_get_tattoo (GIMP_ITEM (list->data));
      if (vtattoo > maxval)
        maxval = vtattoo;
    }

  g_list_free (all_items);

  if (val < maxval)
    retval = FALSE;

  /* Must check if the state is valid */
  if (retval == TRUE)
    GIMP_IMAGE_GET_PRIVATE (image)->tattoo_state = val;

  return retval;
}


/*  projection  */

GimpProjection *
gimp_image_get_projection (const GimpImage *image)
{
  g_return_val_if_fail (GIMP_IS_IMAGE (image), NULL);

  return GIMP_IMAGE_GET_PRIVATE (image)->projection;
}


/*  layers / channels / vectors  */

GimpItemTree *
gimp_image_get_layer_tree (const GimpImage *image)
{
  g_return_val_if_fail (GIMP_IS_IMAGE (image), NULL);

  return GIMP_IMAGE_GET_PRIVATE (image)->layers;
}

GimpItemTree *
gimp_image_get_channel_tree (const GimpImage *image)
{
  g_return_val_if_fail (GIMP_IS_IMAGE (image), NULL);

  return GIMP_IMAGE_GET_PRIVATE (image)->channels;
}

GimpItemTree *
gimp_image_get_vectors_tree (const GimpImage *image)
{
  g_return_val_if_fail (GIMP_IS_IMAGE (image), NULL);

  return GIMP_IMAGE_GET_PRIVATE (image)->vectors;
}

GimpContainer *
gimp_image_get_layers (const GimpImage *image)
{
  g_return_val_if_fail (GIMP_IS_IMAGE (image), NULL);

  return GIMP_IMAGE_GET_PRIVATE (image)->layers->container;
}

GimpContainer *
gimp_image_get_channels (const GimpImage *image)
{
  g_return_val_if_fail (GIMP_IS_IMAGE (image), NULL);

  return GIMP_IMAGE_GET_PRIVATE (image)->channels->container;
}

GimpContainer *
gimp_image_get_vectors (const GimpImage *image)
{
  g_return_val_if_fail (GIMP_IS_IMAGE (image), NULL);

  return GIMP_IMAGE_GET_PRIVATE (image)->vectors->container;
}

gint
gimp_image_get_n_layers (const GimpImage *image)
{
  GimpItemStack *stack;

  g_return_val_if_fail (GIMP_IS_IMAGE (image), 0);

  stack = GIMP_ITEM_STACK (gimp_image_get_layers (image));

  return gimp_item_stack_get_n_items (stack);
}

gint
gimp_image_get_n_channels (const GimpImage *image)
{
  GimpItemStack *stack;

  g_return_val_if_fail (GIMP_IS_IMAGE (image), 0);

  stack = GIMP_ITEM_STACK (gimp_image_get_channels (image));

  return gimp_item_stack_get_n_items (stack);
}

gint
gimp_image_get_n_vectors (const GimpImage *image)
{
  GimpItemStack *stack;

  g_return_val_if_fail (GIMP_IS_IMAGE (image), 0);

  stack = GIMP_ITEM_STACK (gimp_image_get_vectors (image));

  return gimp_item_stack_get_n_items (stack);
}

GList *
gimp_image_get_layer_iter (const GimpImage *image)
{
  GimpItemStack *stack;

  g_return_val_if_fail (GIMP_IS_IMAGE (image), NULL);

  stack = GIMP_ITEM_STACK (gimp_image_get_layers (image));

  return gimp_item_stack_get_item_iter (stack);
}

GList *
gimp_image_get_channel_iter (const GimpImage *image)
{
  GimpItemStack *stack;

  g_return_val_if_fail (GIMP_IS_IMAGE (image), NULL);

  stack = GIMP_ITEM_STACK (gimp_image_get_channels (image));

  return gimp_item_stack_get_item_iter (stack);
}

GList *
gimp_image_get_vectors_iter (const GimpImage *image)
{
  GimpItemStack *stack;

  g_return_val_if_fail (GIMP_IS_IMAGE (image), NULL);

  stack = GIMP_ITEM_STACK (gimp_image_get_vectors (image));

  return gimp_item_stack_get_item_iter (stack);
}

GList *
gimp_image_get_layer_list (const GimpImage *image)
{
  GimpItemStack *stack;

  g_return_val_if_fail (GIMP_IS_IMAGE (image), NULL);

  stack = GIMP_ITEM_STACK (gimp_image_get_layers (image));

  return gimp_item_stack_get_item_list (stack);
}

GList *
gimp_image_get_channel_list (const GimpImage *image)
{
  GimpItemStack *stack;

  g_return_val_if_fail (GIMP_IS_IMAGE (image), NULL);

  stack = GIMP_ITEM_STACK (gimp_image_get_channels (image));

  return gimp_item_stack_get_item_list (stack);
}

GList *
gimp_image_get_vectors_list (const GimpImage *image)
{
  GimpItemStack *stack;

  g_return_val_if_fail (GIMP_IS_IMAGE (image), NULL);

  stack = GIMP_ITEM_STACK (gimp_image_get_vectors (image));

  return gimp_item_stack_get_item_list (stack);
}


/*  active drawable, layer, channel, vectors  */

GimpDrawable *
gimp_image_get_active_drawable (const GimpImage *image)
{
  GimpImagePrivate *private;
  GimpItem         *active_channel;
  GimpItem         *active_layer;

  g_return_val_if_fail (GIMP_IS_IMAGE (image), NULL);

  private = GIMP_IMAGE_GET_PRIVATE (image);

  active_channel = gimp_item_tree_get_active_item (private->channels);
  active_layer   = gimp_item_tree_get_active_item (private->layers);

  /*  If there is an active channel (a saved selection, etc.),
   *  we ignore the active layer
   */
  if (active_channel)
    {
      return GIMP_DRAWABLE (active_channel);
    }
  else if (active_layer)
    {
      GimpLayer     *layer = GIMP_LAYER (active_layer);
      GimpLayerMask *mask  = gimp_layer_get_mask (layer);

      if (mask && gimp_layer_get_edit_mask (layer))
        return GIMP_DRAWABLE (mask);
      else
        return GIMP_DRAWABLE (layer);
    }

  return NULL;
}

GimpLayer *
gimp_image_get_active_layer (const GimpImage *image)
{
  GimpImagePrivate *private;

  g_return_val_if_fail (GIMP_IS_IMAGE (image), NULL);

  private = GIMP_IMAGE_GET_PRIVATE (image);

  return GIMP_LAYER (gimp_item_tree_get_active_item (private->layers));
}

GimpChannel *
gimp_image_get_active_channel (const GimpImage *image)
{
  GimpImagePrivate *private;

  g_return_val_if_fail (GIMP_IS_IMAGE (image), NULL);

  private = GIMP_IMAGE_GET_PRIVATE (image);

  return GIMP_CHANNEL (gimp_item_tree_get_active_item (private->channels));
}

GimpVectors *
gimp_image_get_active_vectors (const GimpImage *image)
{
  GimpImagePrivate *private;

  g_return_val_if_fail (GIMP_IS_IMAGE (image), NULL);

  private = GIMP_IMAGE_GET_PRIVATE (image);

  return GIMP_VECTORS (gimp_item_tree_get_active_item (private->vectors));
}

GimpLayer *
gimp_image_set_active_layer (GimpImage *image,
                             GimpLayer *layer)
{
  GimpImagePrivate *private;
  GimpLayer        *floating_sel;
  GimpLayer        *active_layer;

  g_return_val_if_fail (GIMP_IS_IMAGE (image), NULL);
  g_return_val_if_fail (layer == NULL || GIMP_IS_LAYER (layer), NULL);
  g_return_val_if_fail (layer == NULL ||
                        (gimp_item_is_attached (GIMP_ITEM (layer)) &&
                         gimp_item_get_image (GIMP_ITEM (layer)) == image),
                        NULL);

  private = GIMP_IMAGE_GET_PRIVATE (image);

  floating_sel = gimp_image_get_floating_selection (image);

  /*  Make sure the floating_sel always is the active layer  */
  if (floating_sel && layer != floating_sel)
    return floating_sel;

  active_layer = gimp_image_get_active_layer (image);

  if (layer != active_layer)
    {
      /*  Don't cache selection info for the previous active layer  */
      if (active_layer)
        gimp_drawable_invalidate_boundary (GIMP_DRAWABLE (active_layer));

      gimp_item_tree_set_active_item (private->layers, GIMP_ITEM (layer));
    }

  return gimp_image_get_active_layer (image);
}

GimpChannel *
gimp_image_set_active_channel (GimpImage   *image,
                               GimpChannel *channel)
{
  GimpImagePrivate *private;

  g_return_val_if_fail (GIMP_IS_IMAGE (image), NULL);
  g_return_val_if_fail (channel == NULL || GIMP_IS_CHANNEL (channel), NULL);
  g_return_val_if_fail (channel == NULL ||
                        (gimp_item_is_attached (GIMP_ITEM (channel)) &&
                         gimp_item_get_image (GIMP_ITEM (channel)) == image),
                        NULL);

  private = GIMP_IMAGE_GET_PRIVATE (image);

  /*  Not if there is a floating selection  */
  if (channel && gimp_image_get_floating_selection (image))
    return NULL;

  if (channel != gimp_image_get_active_channel (image))
    {
      gimp_item_tree_set_active_item (private->channels, GIMP_ITEM (channel));
    }

  return gimp_image_get_active_channel (image);
}

GimpChannel *
gimp_image_unset_active_channel (GimpImage *image)
{
  GimpImagePrivate *private;
  GimpChannel      *channel;

  g_return_val_if_fail (GIMP_IS_IMAGE (image), NULL);

  private = GIMP_IMAGE_GET_PRIVATE (image);

  channel = gimp_image_get_active_channel (image);

  if (channel)
    {
      gimp_image_set_active_channel (image, NULL);

      if (private->layer_stack)
        gimp_image_set_active_layer (image, private->layer_stack->data);
    }

  return channel;
}

GimpVectors *
gimp_image_set_active_vectors (GimpImage   *image,
                               GimpVectors *vectors)
{
  GimpImagePrivate *private;

  g_return_val_if_fail (GIMP_IS_IMAGE (image), NULL);
  g_return_val_if_fail (vectors == NULL || GIMP_IS_VECTORS (vectors), NULL);
  g_return_val_if_fail (vectors == NULL ||
                        (gimp_item_is_attached (GIMP_ITEM (vectors)) &&
                         gimp_item_get_image (GIMP_ITEM (vectors)) == image),
                        NULL);

  private = GIMP_IMAGE_GET_PRIVATE (image);

  if (vectors != gimp_image_get_active_vectors (image))
    {
      gimp_item_tree_set_active_item (private->vectors, GIMP_ITEM (vectors));
    }

  return gimp_image_get_active_vectors (image);
}


/*  layer, channel, vectors by tattoo  */

GimpLayer *
gimp_image_get_layer_by_tattoo (const GimpImage *image,
                                GimpTattoo       tattoo)
{
  GimpItemStack *stack;

  g_return_val_if_fail (GIMP_IS_IMAGE (image), NULL);

  stack = GIMP_ITEM_STACK (gimp_image_get_layers (image));

  return GIMP_LAYER (gimp_item_stack_get_item_by_tattoo (stack, tattoo));
}

GimpChannel *
gimp_image_get_channel_by_tattoo (const GimpImage *image,
                                  GimpTattoo       tattoo)
{
  GimpItemStack *stack;

  g_return_val_if_fail (GIMP_IS_IMAGE (image), NULL);

  stack = GIMP_ITEM_STACK (gimp_image_get_channels (image));

  return GIMP_CHANNEL (gimp_item_stack_get_item_by_tattoo (stack, tattoo));
}

GimpVectors *
gimp_image_get_vectors_by_tattoo (const GimpImage *image,
                                  GimpTattoo       tattoo)
{
  GimpItemStack *stack;

  g_return_val_if_fail (GIMP_IS_IMAGE (image), NULL);

  stack = GIMP_ITEM_STACK (gimp_image_get_vectors (image));

  return GIMP_VECTORS (gimp_item_stack_get_item_by_tattoo (stack, tattoo));
}


/*  layer, channel, vectors by name  */

GimpLayer *
gimp_image_get_layer_by_name (const GimpImage *image,
                              const gchar     *name)
{
  GimpItemTree *tree;

  g_return_val_if_fail (GIMP_IS_IMAGE (image), NULL);
  g_return_val_if_fail (name != NULL, NULL);

  tree = gimp_image_get_layer_tree (image);

  return GIMP_LAYER (gimp_item_tree_get_item_by_name (tree, name));
}

GimpChannel *
gimp_image_get_channel_by_name (const GimpImage *image,
                                const gchar     *name)
{
  GimpItemTree *tree;

  g_return_val_if_fail (GIMP_IS_IMAGE (image), NULL);
  g_return_val_if_fail (name != NULL, NULL);

  tree = gimp_image_get_channel_tree (image);

  return GIMP_CHANNEL (gimp_item_tree_get_item_by_name (tree, name));
}

GimpVectors *
gimp_image_get_vectors_by_name (const GimpImage *image,
                                const gchar     *name)
{
  GimpItemTree *tree;

  g_return_val_if_fail (GIMP_IS_IMAGE (image), NULL);
  g_return_val_if_fail (name != NULL, NULL);

  tree = gimp_image_get_vectors_tree (image);

  return GIMP_VECTORS (gimp_item_tree_get_item_by_name (tree, name));
}


/*  items  */

gboolean
gimp_image_reorder_item (GimpImage   *image,
                         GimpItem    *item,
                         GimpItem    *new_parent,
                         gint         new_index,
                         gboolean     push_undo,
                         const gchar *undo_desc)
{
  GimpItemTree *tree;

  g_return_val_if_fail (GIMP_IS_IMAGE (image), FALSE);
  g_return_val_if_fail (GIMP_IS_ITEM (item), FALSE);
  g_return_val_if_fail (gimp_item_get_image (item) == image, FALSE);

  tree = gimp_item_get_tree (item);

  g_return_val_if_fail (tree != NULL, FALSE);

  if (push_undo && ! undo_desc)
    undo_desc = GIMP_ITEM_GET_CLASS (item)->reorder_desc;

  /*  item and new_parent are type-checked in GimpItemTree
   */
  return gimp_item_tree_reorder_item (tree, item,
                                      new_parent, new_index,
                                      push_undo, undo_desc);
}

gboolean
gimp_image_raise_item (GimpImage *image,
                       GimpItem  *item,
                       GError    **error)
{
  gint index;

  g_return_val_if_fail (GIMP_IS_IMAGE (image), FALSE);
  g_return_val_if_fail (GIMP_IS_ITEM (item), FALSE);
  g_return_val_if_fail (error == NULL || *error == NULL, FALSE);

  index = gimp_item_get_index (item);

  g_return_val_if_fail (index != -1, FALSE);

  if (index == 0)
    {
      g_set_error_literal (error,  GIMP_ERROR, GIMP_FAILED,
			   GIMP_ITEM_GET_CLASS (item)->raise_failed);
      return FALSE;
    }

  return gimp_image_reorder_item (image, item,
                                  gimp_item_get_parent (item), index - 1,
                                  TRUE, GIMP_ITEM_GET_CLASS (item)->raise_desc);
}

gboolean
gimp_image_raise_item_to_top (GimpImage *image,
                              GimpItem  *item)
{
  g_return_val_if_fail (GIMP_IS_IMAGE (image), FALSE);
  g_return_val_if_fail (GIMP_IS_ITEM (item), FALSE);

  return gimp_image_reorder_item (image, item,
                                  gimp_item_get_parent (item), 0,
                                  TRUE, GIMP_ITEM_GET_CLASS (item)->raise_to_top_desc);
}

gboolean
gimp_image_lower_item (GimpImage *image,
                       GimpItem  *item,
                       GError    **error)
{
  GimpContainer *container;
  gint           index;

  g_return_val_if_fail (GIMP_IS_IMAGE (image), FALSE);
  g_return_val_if_fail (GIMP_IS_ITEM (item), FALSE);
  g_return_val_if_fail (error == NULL || *error == NULL, FALSE);

  container = gimp_item_get_container (item);

  g_return_val_if_fail (container != NULL, FALSE);

  index = gimp_item_get_index (item);

  if (index == gimp_container_get_n_children (container) - 1)
    {
      g_set_error_literal (error, GIMP_ERROR, GIMP_FAILED,
			   GIMP_ITEM_GET_CLASS (item)->lower_failed);
      return FALSE;
    }

  return gimp_image_reorder_item (image, item,
                                  gimp_item_get_parent (item), index + 1,
                                  TRUE, GIMP_ITEM_GET_CLASS (item)->lower_desc);
}

gboolean
gimp_image_lower_item_to_bottom (GimpImage *image,
                                  GimpItem *item)
{
  GimpContainer *container;
  gint           length;

  g_return_val_if_fail (GIMP_IS_IMAGE (image), FALSE);
  g_return_val_if_fail (GIMP_IS_ITEM (item), FALSE);

  container = gimp_item_get_container (item);

  g_return_val_if_fail (container != NULL, FALSE);

  length = gimp_container_get_n_children (container);

  return gimp_image_reorder_item (image, item,
                                  gimp_item_get_parent (item), length - 1,
                                  TRUE, GIMP_ITEM_GET_CLASS (item)->lower_to_bottom_desc);
}


/*  layers  */

gboolean
gimp_image_add_layer (GimpImage *image,
                      GimpLayer *layer,
                      GimpLayer *parent,
                      gint       position,
                      gboolean   push_undo)
{
  GimpImagePrivate *private;
  gboolean          old_has_alpha;

  g_return_val_if_fail (GIMP_IS_IMAGE (image), FALSE);

  private = GIMP_IMAGE_GET_PRIVATE (image);

  /*  item and parent are type-checked in GimpItemTree
   */
  if (! gimp_item_tree_get_insert_pos (private->layers,
                                       (GimpItem *) layer,
                                       (GimpItem **) &parent,
                                       &position))
    return FALSE;

  /*  If there is a floating selection (and this isn't it!),
   *  make sure the insert position is greater than 0
   */
  if (parent == NULL && position == 0 &&
      gimp_image_get_floating_selection (image))
    position = 1;

  old_has_alpha = gimp_image_has_alpha (image);

  if (push_undo)
    gimp_image_undo_push_layer_add (image, C_("undo-type", "Add Layer"),
                                    layer,
                                    gimp_image_get_active_layer (image));

  gimp_item_tree_add_item (private->layers, GIMP_ITEM (layer),
                           GIMP_ITEM (parent), position);

  gimp_image_set_active_layer (image, layer);

  /*  If the layer is a floating selection, attach it to the drawable  */
  if (gimp_layer_is_floating_sel (layer))
    gimp_drawable_attach_floating_sel (gimp_layer_get_floating_sel_drawable (layer),
                                       layer);

  if (old_has_alpha != gimp_image_has_alpha (image))
    private->flush_accum.alpha_changed = TRUE;

  return TRUE;
}

void
gimp_image_remove_layer (GimpImage *image,
                         GimpLayer *layer,
                         gboolean   push_undo,
                         GimpLayer *new_active)
{
  GimpImagePrivate *private;
  GimpLayer        *active_layer;
  gboolean          old_has_alpha;
  gboolean          undo_group = FALSE;
  const gchar      *undo_desc;

  g_return_if_fail (GIMP_IS_IMAGE (image));
  g_return_if_fail (GIMP_IS_LAYER (layer));
  g_return_if_fail (gimp_item_is_attached (GIMP_ITEM (layer)));
  g_return_if_fail (gimp_item_get_image (GIMP_ITEM (layer)) == image);

  private = GIMP_IMAGE_GET_PRIVATE (image);

  if (gimp_drawable_get_floating_sel (GIMP_DRAWABLE (layer)))
    {
      if (! push_undo)
        {
          g_warning ("%s() was called from an undo function while the layer "
                     "had a floating selection. Please report this at "
                     "http://www.gimp.org/bugs/", G_STRFUNC);
          return;
        }

      gimp_image_undo_group_start (image, GIMP_UNDO_GROUP_IMAGE_ITEM_REMOVE,
                                   C_("undo-type", "Remove Layer"));
      undo_group = TRUE;

      gimp_image_remove_layer (image,
                               gimp_drawable_get_floating_sel (GIMP_DRAWABLE (layer)),
                               TRUE, NULL);
    }

  active_layer = gimp_image_get_active_layer (image);

  old_has_alpha = gimp_image_has_alpha (image);

  if (gimp_layer_is_floating_sel (layer))
    {
      undo_desc = C_("undo-type", "Remove Floating Selection");

      gimp_drawable_detach_floating_sel (gimp_layer_get_floating_sel_drawable (layer));
    }
  else
    {
      undo_desc = C_("undo-type", "Remove Layer");
    }

  if (push_undo)
    gimp_image_undo_push_layer_remove (image, undo_desc, layer,
                                       gimp_layer_get_parent (layer),
                                       gimp_item_get_index (GIMP_ITEM (layer)),
                                       active_layer);

  g_object_ref (layer);

  /*  Make sure we're not caching any old selection info  */
  if (layer == active_layer)
    gimp_drawable_invalidate_boundary (GIMP_DRAWABLE (layer));

  private->layer_stack = g_slist_remove (private->layer_stack, layer);

  /*  Also remove all children of a group layer from the layer_stack  */
  if (gimp_viewable_get_children (GIMP_VIEWABLE (layer)))
    {
      GimpContainer *stack = gimp_viewable_get_children (GIMP_VIEWABLE (layer));
      GList         *children;
      GList         *list;

      children = gimp_item_stack_get_item_list (GIMP_ITEM_STACK (stack));

      for (list = children; list; list = g_list_next (list))
        {
          private->layer_stack = g_slist_remove (private->layer_stack,
                                                 list->data);
        }

      g_list_free (children);
    }

  new_active =
    GIMP_LAYER (gimp_item_tree_remove_item (private->layers,
                                            GIMP_ITEM (layer),
                                            GIMP_ITEM (new_active)));

  if (gimp_layer_is_floating_sel (layer))
    {
      /*  If this was the floating selection, activate the underlying drawable
       */
      floating_sel_activate_drawable (layer);
    }
  else if (active_layer &&
           (layer == active_layer ||
            gimp_viewable_is_ancestor (GIMP_VIEWABLE (layer),
                                       GIMP_VIEWABLE (active_layer))))
    {
      gimp_image_set_active_layer (image, new_active);
    }

  g_object_unref (layer);

  if (old_has_alpha != gimp_image_has_alpha (image))
    private->flush_accum.alpha_changed = TRUE;

  if (undo_group)
    gimp_image_undo_group_end (image);
}

void
gimp_image_add_layers (GimpImage   *image,
                       GList       *layers,
                       GimpLayer   *parent,
                       gint         position,
                       gint         x,
                       gint         y,
                       gint         width,
                       gint         height,
                       const gchar *undo_desc)
{
  GimpImagePrivate *private;
  GList            *list;
  gint              layers_x      = G_MAXINT;
  gint              layers_y      = G_MAXINT;
  gint              layers_width  = 0;
  gint              layers_height = 0;
  gint              offset_x;
  gint              offset_y;

  g_return_if_fail (GIMP_IS_IMAGE (image));
  g_return_if_fail (layers != NULL);

  private = GIMP_IMAGE_GET_PRIVATE (image);

  /*  item and parent are type-checked in GimpItemTree
   */
  if (! gimp_item_tree_get_insert_pos (private->layers,
                                       (GimpItem *) layers->data,
                                       (GimpItem **) &parent,
                                       &position))
    return;

  for (list = layers; list; list = g_list_next (list))
    {
      GimpItem *item = GIMP_ITEM (list->data);
      gint      off_x, off_y;

      gimp_item_get_offset (item, &off_x, &off_y);

      layers_x = MIN (layers_x, off_x);
      layers_y = MIN (layers_y, off_y);

      layers_width  = MAX (layers_width,
                           off_x + gimp_item_get_width (item)  - layers_x);
      layers_height = MAX (layers_height,
                           off_y + gimp_item_get_height (item) - layers_y);
    }

  offset_x = x + (width  - layers_width)  / 2 - layers_x;
  offset_y = y + (height - layers_height) / 2 - layers_y;

  gimp_image_undo_group_start (image, GIMP_UNDO_GROUP_LAYER_ADD, undo_desc);

  for (list = layers; list; list = g_list_next (list))
    {
      GimpItem *new_item = GIMP_ITEM (list->data);

      gimp_item_translate (new_item, offset_x, offset_y, FALSE);

      gimp_image_add_layer (image, GIMP_LAYER (new_item),
                            parent, position, TRUE);
      position++;
    }

  if (layers)
    gimp_image_set_active_layer (image, layers->data);

  gimp_image_undo_group_end (image);
}


/*  channels  */

gboolean
gimp_image_add_channel (GimpImage   *image,
                        GimpChannel *channel,
                        GimpChannel *parent,
                        gint         position,
                        gboolean     push_undo)
{
  GimpImagePrivate *private;

  g_return_val_if_fail (GIMP_IS_IMAGE (image), FALSE);

  private = GIMP_IMAGE_GET_PRIVATE (image);

  /*  item and parent are type-checked in GimpItemTree
   */
  if (! gimp_item_tree_get_insert_pos (private->channels,
                                       (GimpItem *) channel,
                                       (GimpItem **) &parent,
                                       &position))
    return FALSE;

  if (push_undo)
    gimp_image_undo_push_channel_add (image, C_("undo-type", "Add Channel"),
                                      channel,
                                      gimp_image_get_active_channel (image));

  gimp_item_tree_add_item (private->channels, GIMP_ITEM (channel),
                           GIMP_ITEM (parent), position);

  gimp_image_set_active_channel (image, channel);

  return TRUE;
}

void
gimp_image_remove_channel (GimpImage   *image,
                           GimpChannel *channel,
                           gboolean     push_undo,
                           GimpChannel *new_active)
{
  GimpImagePrivate *private;
  GimpChannel      *active_channel;
  gboolean          undo_group = FALSE;

  g_return_if_fail (GIMP_IS_IMAGE (image));
  g_return_if_fail (GIMP_IS_CHANNEL (channel));
  g_return_if_fail (gimp_item_is_attached (GIMP_ITEM (channel)));
  g_return_if_fail (gimp_item_get_image (GIMP_ITEM (channel)) == image);

  if (gimp_drawable_get_floating_sel (GIMP_DRAWABLE (channel)))
    {
      if (! push_undo)
        {
          g_warning ("%s() was called from an undo function while the channel "
                     "had a floating selection. Please report this at "
                     "http://www.gimp.org/bugs/", G_STRFUNC);
          return;
        }

      gimp_image_undo_group_start (image, GIMP_UNDO_GROUP_IMAGE_ITEM_REMOVE,
                                   C_("undo-type", "Remove Channel"));
      undo_group = TRUE;

      gimp_image_remove_layer (image,
                               gimp_drawable_get_floating_sel (GIMP_DRAWABLE (channel)),
                               TRUE, NULL);
    }

  private = GIMP_IMAGE_GET_PRIVATE (image);

  active_channel = gimp_image_get_active_channel (image);

  if (push_undo)
    gimp_image_undo_push_channel_remove (image, C_("undo-type", "Remove Channel"), channel,
                                         gimp_channel_get_parent (channel),
                                         gimp_item_get_index (GIMP_ITEM (channel)),
                                         active_channel);

  g_object_ref (channel);

  new_active =
    GIMP_CHANNEL (gimp_item_tree_remove_item (private->channels,
                                              GIMP_ITEM (channel),
                                              GIMP_ITEM (new_active)));

  if (active_channel &&
      (channel == active_channel ||
       gimp_viewable_is_ancestor (GIMP_VIEWABLE (channel),
                                  GIMP_VIEWABLE (active_channel))))
    {
      if (new_active)
        gimp_image_set_active_channel (image, new_active);
      else
        gimp_image_unset_active_channel (image);
    }

  g_object_unref (channel);

  if (undo_group)
    gimp_image_undo_group_end (image);
}


/*  vectors  */

gboolean
gimp_image_add_vectors (GimpImage   *image,
                        GimpVectors *vectors,
                        GimpVectors *parent,
                        gint         position,
                        gboolean     push_undo)
{
  GimpImagePrivate *private;

  g_return_val_if_fail (GIMP_IS_IMAGE (image), FALSE);

  private = GIMP_IMAGE_GET_PRIVATE (image);

  /*  item and parent are type-checked in GimpItemTree
   */
  if (! gimp_item_tree_get_insert_pos (private->vectors,
                                       (GimpItem *) vectors,
                                       (GimpItem **) &parent,
                                       &position))
    return FALSE;

  if (push_undo)
    gimp_image_undo_push_vectors_add (image, C_("undo-type", "Add Path"),
                                      vectors,
                                      gimp_image_get_active_vectors (image));

  gimp_item_tree_add_item (private->vectors, GIMP_ITEM (vectors),
                           GIMP_ITEM (parent), position);

  gimp_image_set_active_vectors (image, vectors);

  return TRUE;
}

void
gimp_image_remove_vectors (GimpImage   *image,
                           GimpVectors *vectors,
                           gboolean     push_undo,
                           GimpVectors *new_active)
{
  GimpImagePrivate *private;
  GimpVectors      *active_vectors;

  g_return_if_fail (GIMP_IS_IMAGE (image));
  g_return_if_fail (GIMP_IS_VECTORS (vectors));
  g_return_if_fail (gimp_item_is_attached (GIMP_ITEM (vectors)));
  g_return_if_fail (gimp_item_get_image (GIMP_ITEM (vectors)) == image);

  private = GIMP_IMAGE_GET_PRIVATE (image);

  active_vectors = gimp_image_get_active_vectors (image);

  if (push_undo)
    gimp_image_undo_push_vectors_remove (image, C_("undo-type", "Remove Path"), vectors,
                                         gimp_vectors_get_parent (vectors),
                                         gimp_item_get_index (GIMP_ITEM (vectors)),
                                         active_vectors);

  g_object_ref (vectors);

  new_active =
    GIMP_VECTORS (gimp_item_tree_remove_item (private->vectors,
                                              GIMP_ITEM (vectors),
                                              GIMP_ITEM (new_active)));

  if (active_vectors &&
      (vectors == active_vectors ||
       gimp_viewable_is_ancestor (GIMP_VIEWABLE (vectors),
                                  GIMP_VIEWABLE (active_vectors))))
    {
      gimp_image_set_active_vectors (image, new_active);
    }

  g_object_unref (vectors);
}

gboolean
gimp_image_coords_in_active_pickable (GimpImage        *image,
                                      const GimpCoords *coords,
                                      gboolean          sample_merged,
                                      gboolean          selected_only)
{
  gint     x, y;
  gboolean in_pickable = FALSE;

  g_return_val_if_fail (GIMP_IS_IMAGE (image), FALSE);

  x = floor (coords->x);
  y = floor (coords->y);

  if (sample_merged)
    {
      if (x >= 0 && x < gimp_image_get_width  (image) &&
          y >= 0 && y < gimp_image_get_height (image))
        in_pickable = TRUE;
    }
  else
    {
      GimpDrawable *drawable = gimp_image_get_active_drawable (image);

      if (drawable)
        {
          GimpItem *item = GIMP_ITEM (drawable);
          gint      off_x, off_y;
          gint      d_x, d_y;

          gimp_item_get_offset (item, &off_x, &off_y);

          d_x = x - off_x;
          d_y = y - off_y;

          if (d_x >= 0 && d_x < gimp_item_get_width  (item) &&
              d_y >= 0 && d_y < gimp_item_get_height (item))
            in_pickable = TRUE;
        }
    }

  if (in_pickable && selected_only)
    {
      GimpChannel *selection = gimp_image_get_mask (image);

      if (! gimp_channel_is_empty (selection) &&
          ! gimp_pickable_get_opacity_at (GIMP_PICKABLE (selection),
                                          x, y))
        {
          in_pickable = FALSE;
        }
    }

  return in_pickable;
}

void
gimp_image_invalidate_previews (GimpImage *image)
{
  GimpItemStack *layers;
  GimpItemStack *channels;

  g_return_if_fail (GIMP_IS_IMAGE (image));

  layers   = GIMP_ITEM_STACK (gimp_image_get_layers (image));
  channels = GIMP_ITEM_STACK (gimp_image_get_channels (image));

  gimp_item_stack_invalidate_previews (layers);
  gimp_item_stack_invalidate_previews (channels);
}<|MERGE_RESOLUTION|>--- conflicted
+++ resolved
@@ -2321,15 +2321,12 @@
         version = MAX (3, version);
     }
 
-<<<<<<< HEAD
-=======
   g_list_free (layers);
 
   /* need version 6 for new metadata */
   if (gimp_image_get_metadata (image))
     version = MAX (6, version);
 
->>>>>>> d3482a0c
   /* need version 7 for high bit depth images */
   if (gimp_image_get_precision (image) != GIMP_PRECISION_U8_GAMMA)
     version = MAX (7, version);
