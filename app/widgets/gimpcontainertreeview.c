/* GIMP - The GNU Image Manipulation Program
 * Copyright (C) 1995 Spencer Kimball and Peter Mattis
 *
 * gimpcontainertreeview.c
 * Copyright (C) 2003-2004 Michael Natterer <mitch@gimp.org>
 *
 * This program is free software: you can redistribute it and/or modify
 * it under the terms of the GNU General Public License as published by
 * the Free Software Foundation; either version 3 of the License, or
 * (at your option) any later version.
 *
 * This program is distributed in the hope that it will be useful,
 * but WITHOUT ANY WARRANTY; without even the implied warranty of
 * MERCHANTABILITY or FITNESS FOR A PARTICULAR PURPOSE.  See the
 * GNU General Public License for more details.
 *
 * You should have received a copy of the GNU General Public License
 * along with this program.  If not, see <http://www.gnu.org/licenses/>.
 */

#include "config.h"

#include <string.h>

#include <gtk/gtk.h>

#include "libgimpwidgets/gimpwidgets.h"

#include "widgets-types.h"

#include "core/gimpcontainer.h"
#include "core/gimpcontext.h"
#include "core/gimpviewable.h"

#include "gimpcellrendererviewable.h"
#include "gimpcontainertreeview.h"
#include "gimpcontainertreeview-dnd.h"
#include "gimpcontainertreeview.h"
#include "gimpcontainertreeview-private.h"
#include "gimpcontainerview.h"
#include "gimpdnd.h"
#include "gimpviewrenderer.h"
#include "gimpwidgets-utils.h"


static void          gimp_container_tree_view_view_iface_init   (GimpContainerViewInterface  *iface);

static GObject *     gimp_container_tree_view_constructor       (GType                        type,
                                                                 guint                        n_params,
                                                                 GObjectConstructParam       *params);

static void          gimp_container_tree_view_finalize          (GObject                     *object);
static void          gimp_container_tree_view_unmap             (GtkWidget                   *widget);
static gboolean      gimp_container_tree_view_popup_menu        (GtkWidget                   *widget);

static void          gimp_container_tree_view_set_container     (GimpContainerView           *view,
                                                                 GimpContainer               *container);
static void          gimp_container_tree_view_set_context       (GimpContainerView           *view,
                                                                 GimpContext                 *context);
static gpointer      gimp_container_tree_view_insert_item       (GimpContainerView           *view,
                                                                 GimpViewable                *viewable,
                                                                 gpointer                     parent_insert_data,
                                                                 gint                         index);
static void          gimp_container_tree_view_remove_item       (GimpContainerView           *view,
                                                                 GimpViewable                *viewable,
                                                                 gpointer                     insert_data);
static void          gimp_container_tree_view_reorder_item      (GimpContainerView           *view,
                                                                 GimpViewable                *viewable,
                                                                 gint                         new_index,
                                                                 gpointer                     insert_data);
static void          gimp_container_tree_view_rename_item       (GimpContainerView           *view,
                                                                 GimpViewable                *viewable,
                                                                 gpointer                     insert_data);
static gboolean      gimp_container_tree_view_select_item       (GimpContainerView           *view,
                                                                 GimpViewable                *viewable,
                                                                 gpointer                     insert_data);
static void          gimp_container_tree_view_clear_items       (GimpContainerView           *view);
static void          gimp_container_tree_view_set_view_size     (GimpContainerView           *view);

static void          gimp_container_tree_view_name_canceled     (GtkCellRendererText         *cell,
                                                                 GimpContainerTreeView       *tree_view);

static void          gimp_container_tree_view_selection_changed (GtkTreeSelection            *sel,
                                                                 GimpContainerTreeView       *tree_view);
static gboolean      gimp_container_tree_view_button_press      (GtkWidget                   *widget,
                                                                 GdkEventButton              *bevent,
                                                                 GimpContainerTreeView       *tree_view);
static gboolean      gimp_container_tree_view_tooltip           (GtkWidget                   *widget,
                                                                 gint                         x,
                                                                 gint                         y,
                                                                 gboolean                     keyboard_tip,
                                                                 GtkTooltip                  *tooltip,
                                                                 GimpContainerTreeView       *tree_view);
static void          gimp_container_tree_view_renderer_update   (GimpViewRenderer            *renderer,
                                                                 GimpContainerTreeView       *tree_view);
static GimpViewable *gimp_container_tree_view_drag_viewable     (GtkWidget                   *widget,
                                                                 GimpContext                **context,
                                                                 gpointer                     data);
static GdkPixbuf    *gimp_container_tree_view_drag_pixbuf       (GtkWidget                   *widget,
                                                                 gpointer                     data);


G_DEFINE_TYPE_WITH_CODE (GimpContainerTreeView, gimp_container_tree_view,
                         GIMP_TYPE_CONTAINER_BOX,
                         G_IMPLEMENT_INTERFACE (GIMP_TYPE_CONTAINER_VIEW,
                                                gimp_container_tree_view_view_iface_init))

#define parent_class gimp_container_tree_view_parent_class

static GimpContainerViewInterface *parent_view_iface = NULL;


static void
gimp_container_tree_view_class_init (GimpContainerTreeViewClass *klass)
{
  GObjectClass   *object_class = G_OBJECT_CLASS (klass);
  GtkWidgetClass *widget_class = GTK_WIDGET_CLASS (klass);

  object_class->constructor = gimp_container_tree_view_constructor;
  object_class->finalize    = gimp_container_tree_view_finalize;

  widget_class->unmap       = gimp_container_tree_view_unmap;
  widget_class->popup_menu  = gimp_container_tree_view_popup_menu;

  klass->drop_possible      = gimp_container_tree_view_real_drop_possible;
  klass->drop_viewable      = gimp_container_tree_view_real_drop_viewable;
  klass->drop_color         = NULL;
  klass->drop_uri_list      = NULL;
  klass->drop_svg           = NULL;
  klass->drop_component     = NULL;
  klass->drop_pixbuf        = NULL;

  g_type_class_add_private (klass, sizeof (GimpContainerTreeViewPriv));
}

static void
gimp_container_tree_view_view_iface_init (GimpContainerViewInterface *iface)
{
  parent_view_iface = g_type_interface_peek_parent (iface);

  iface->set_container = gimp_container_tree_view_set_container;
  iface->set_context   = gimp_container_tree_view_set_context;
  iface->insert_item   = gimp_container_tree_view_insert_item;
  iface->remove_item   = gimp_container_tree_view_remove_item;
  iface->reorder_item  = gimp_container_tree_view_reorder_item;
  iface->rename_item   = gimp_container_tree_view_rename_item;
  iface->select_item   = gimp_container_tree_view_select_item;
  iface->clear_items   = gimp_container_tree_view_clear_items;
  iface->set_view_size = gimp_container_tree_view_set_view_size;

  iface->insert_data_free = (GDestroyNotify) gtk_tree_iter_free;
}

static void
gimp_container_tree_view_init (GimpContainerTreeView *tree_view)
{
  GimpContainerBox *box = GIMP_CONTAINER_BOX (tree_view);

  tree_view->priv = G_TYPE_INSTANCE_GET_PRIVATE (tree_view,
                                                 GIMP_TYPE_CONTAINER_TREE_VIEW,
                                                 GimpContainerTreeViewPriv);

  tree_view->n_model_columns = GIMP_CONTAINER_TREE_VIEW_N_COLUMNS;

  tree_view->model_columns[GIMP_CONTAINER_TREE_VIEW_COLUMN_RENDERER]        = GIMP_TYPE_VIEW_RENDERER;
  tree_view->model_columns[GIMP_CONTAINER_TREE_VIEW_COLUMN_NAME]            = G_TYPE_STRING;
  tree_view->model_columns[GIMP_CONTAINER_TREE_VIEW_COLUMN_NAME_ATTRIBUTES] = PANGO_TYPE_ATTR_LIST;

  gtk_scrolled_window_set_shadow_type (GTK_SCROLLED_WINDOW (box->scrolled_win),
                                       GTK_SHADOW_IN);
  gtk_scrolled_window_set_policy (GTK_SCROLLED_WINDOW (box->scrolled_win),
                                  GTK_POLICY_AUTOMATIC, GTK_POLICY_AUTOMATIC);
}

static GObject *
gimp_container_tree_view_constructor (GType                  type,
                                      guint                  n_params,
                                      GObjectConstructParam *params)
{
  GimpContainerTreeView *tree_view;
  GimpContainerView     *view;
  GimpContainerBox      *box;
  GtkTreeStore          *tree;
  GObject               *object;

  object = G_OBJECT_CLASS (parent_class)->constructor (type, n_params, params);

  tree_view = GIMP_CONTAINER_TREE_VIEW (object);
  view      = GIMP_CONTAINER_VIEW (object);
  box       = GIMP_CONTAINER_BOX (object);

  tree = gtk_tree_store_newv (tree_view->n_model_columns,
                              tree_view->model_columns);
  tree_view->model = GTK_TREE_MODEL (tree);

  tree_view->view = g_object_new (GTK_TYPE_TREE_VIEW,
                                  "model",           tree,
                                  "search-column",   GIMP_CONTAINER_TREE_VIEW_COLUMN_NAME,
                                  "enable-search",   FALSE,
                                  "headers-visible", FALSE,
                                  "has-tooltip",     TRUE,
<<<<<<< HEAD
                                  "show-expanders",  FALSE,
=======
                                  "show-expanders",  GIMP_CONTAINER_VIEW_GET_INTERFACE (view)->model_is_tree,
>>>>>>> b929a7a6
                                  NULL);
  g_object_unref (tree);

  gtk_container_add (GTK_CONTAINER (box->scrolled_win),
                     GTK_WIDGET (tree_view->view));
  gtk_widget_show (GTK_WIDGET (tree_view->view));

  gimp_container_view_set_dnd_widget (view, GTK_WIDGET (tree_view->view));

  tree_view->main_column = gtk_tree_view_column_new ();
  gtk_tree_view_insert_column (tree_view->view, tree_view->main_column, 0);

  gtk_tree_view_set_expander_column (tree_view->view, tree_view->main_column);
  gtk_tree_view_set_enable_tree_lines (tree_view->view, TRUE);

  tree_view->renderer_cell = gimp_cell_renderer_viewable_new ();
  gtk_tree_view_column_pack_start (tree_view->main_column,
                                   tree_view->renderer_cell,
                                   FALSE);

  gtk_tree_view_column_set_attributes (tree_view->main_column,
                                       tree_view->renderer_cell,
                                       "renderer", GIMP_CONTAINER_TREE_VIEW_COLUMN_RENDERER,
                                       NULL);

  tree_view->priv->name_cell = gtk_cell_renderer_text_new ();
  g_object_set (tree_view->priv->name_cell, "xalign", 0.0, NULL);
  gtk_tree_view_column_pack_end (tree_view->main_column,
                                 tree_view->priv->name_cell,
                                 FALSE);

  gtk_tree_view_column_set_attributes (tree_view->main_column,
                                       tree_view->priv->name_cell,
                                       "text",       GIMP_CONTAINER_TREE_VIEW_COLUMN_NAME,
                                       "attributes", GIMP_CONTAINER_TREE_VIEW_COLUMN_NAME_ATTRIBUTES,
                                       NULL);

  g_signal_connect (tree_view->priv->name_cell, "editing-canceled",
                    G_CALLBACK (gimp_container_tree_view_name_canceled),
                    tree_view);

  tree_view->priv->renderer_cells = g_list_prepend (tree_view->priv->renderer_cells,
                                                    tree_view->renderer_cell);

  tree_view->priv->selection = gtk_tree_view_get_selection (tree_view->view);

  g_signal_connect (tree_view->priv->selection, "changed",
                    G_CALLBACK (gimp_container_tree_view_selection_changed),
                    tree_view);

  g_signal_connect (tree_view->view, "drag-leave",
                    G_CALLBACK (gimp_container_tree_view_drag_leave),
                    tree_view);
  g_signal_connect (tree_view->view, "drag-motion",
                    G_CALLBACK (gimp_container_tree_view_drag_motion),
                    tree_view);
  g_signal_connect (tree_view->view, "drag-drop",
                    G_CALLBACK (gimp_container_tree_view_drag_drop),
                    tree_view);
  g_signal_connect (tree_view->view, "drag-data-received",
                    G_CALLBACK (gimp_container_tree_view_drag_data_received),
                    tree_view);

  g_signal_connect (tree_view->view, "query-tooltip",
                    G_CALLBACK (gimp_container_tree_view_tooltip),
                    tree_view);

  return object;
}

static void
gimp_container_tree_view_finalize (GObject *object)
{
  GimpContainerTreeView *tree_view = GIMP_CONTAINER_TREE_VIEW (object);

  if (tree_view->priv->toggle_cells)
    {
      g_list_free (tree_view->priv->toggle_cells);
      tree_view->priv->toggle_cells = NULL;
    }

  if (tree_view->priv->renderer_cells)
    {
      g_list_free (tree_view->priv->renderer_cells);
      tree_view->priv->renderer_cells = NULL;
    }

  if (tree_view->priv->editable_cells)
    {
      g_list_free (tree_view->priv->editable_cells);
      tree_view->priv->editable_cells = NULL;
    }

  G_OBJECT_CLASS (parent_class)->finalize (object);
}

static void
gimp_container_tree_view_unmap (GtkWidget *widget)
{
  GimpContainerTreeView *tree_view = GIMP_CONTAINER_TREE_VIEW (widget);

  if (tree_view->priv->scroll_timeout_id)
    {
      g_source_remove (tree_view->priv->scroll_timeout_id);
      tree_view->priv->scroll_timeout_id = 0;
    }

  GTK_WIDGET_CLASS (parent_class)->unmap (widget);
}

static void
gimp_container_tree_view_menu_position (GtkMenu  *menu,
                                        gint     *x,
                                        gint     *y,
                                        gpointer  data)
{
  GimpContainerTreeView *tree_view = GIMP_CONTAINER_TREE_VIEW (data);
  GtkWidget             *widget    = GTK_WIDGET (tree_view->view);
  GtkTreeIter            selected_iter;

  gdk_window_get_origin (gtk_widget_get_window (widget), x, y);

  if (GTK_WIDGET_NO_WINDOW (widget))
    {
      *x += widget->allocation.x;
      *y += widget->allocation.y;
    }

  if (gtk_tree_selection_get_selected (tree_view->priv->selection, NULL,
                                       &selected_iter))
    {
      GtkTreePath  *path;
      GdkRectangle  cell_rect;
      gint          center;

      path = gtk_tree_model_get_path (tree_view->model, &selected_iter);
      gtk_tree_view_get_cell_area (tree_view->view, path,
                                   tree_view->main_column, &cell_rect);
      gtk_tree_path_free (path);

      center = cell_rect.y + cell_rect.height / 2;
      center = CLAMP (center, 0, widget->allocation.height);

      *x += widget->allocation.width / 2;
      *y += center;
    }
  else
    {
      GtkStyle *style = gtk_widget_get_style (widget);

      *x += style->xthickness;
      *y += style->ythickness;
    }

  gimp_menu_position (menu, x, y);
}

static gboolean
gimp_container_tree_view_popup_menu (GtkWidget *widget)
{
  return gimp_editor_popup_menu (GIMP_EDITOR (widget),
                                 gimp_container_tree_view_menu_position,
                                 widget);
}

GtkWidget *
gimp_container_tree_view_new (GimpContainer *container,
                              GimpContext   *context,
                              gint           view_size,
                              gint           view_border_width)
{
  GimpContainerTreeView *tree_view;
  GimpContainerView     *view;

  g_return_val_if_fail (container == NULL || GIMP_IS_CONTAINER (container),
                        NULL);
  g_return_val_if_fail (context == NULL || GIMP_IS_CONTEXT (context), NULL);
  g_return_val_if_fail (view_size > 0 &&
                        view_size <= GIMP_VIEWABLE_MAX_PREVIEW_SIZE, NULL);
  g_return_val_if_fail (view_border_width >= 0 &&
                        view_border_width <= GIMP_VIEW_MAX_BORDER_WIDTH,
                        NULL);

  tree_view = g_object_new (GIMP_TYPE_CONTAINER_TREE_VIEW, NULL);

  view = GIMP_CONTAINER_VIEW (tree_view);

  gimp_container_view_set_view_size (view, view_size, view_border_width);

  if (container)
    gimp_container_view_set_container (view, container);

  if (context)
    gimp_container_view_set_context (view, context);

  return GTK_WIDGET (tree_view);
}

void
gimp_container_tree_view_set_main_column_title (GimpContainerTreeView *tree_view,
                                                const gchar           *title)
{
  g_return_if_fail (GIMP_IS_CONTAINER_TREE_VIEW (tree_view));

  gtk_tree_view_column_set_title (tree_view->main_column,
                                  title);
}

void
gimp_container_tree_view_prepend_toggle_cell_renderer (GimpContainerTreeView *tree_view,
                                                       GtkCellRenderer       *cell_renderer)
{
  g_return_if_fail (GIMP_IS_CONTAINER_TREE_VIEW (tree_view));
  g_return_if_fail (GTK_IS_CELL_RENDERER (cell_renderer));

  tree_view->priv->toggle_cells = g_list_prepend (tree_view->priv->toggle_cells,
                                                  cell_renderer);
}

void
gimp_container_tree_view_prepend_cell_renderer (GimpContainerTreeView *tree_view,
                                                GtkCellRenderer       *cell_renderer)
{
  g_return_if_fail (GIMP_IS_CONTAINER_TREE_VIEW (tree_view));
  g_return_if_fail (GTK_IS_CELL_RENDERER (cell_renderer));

  tree_view->priv->renderer_cells = g_list_prepend (tree_view->priv->renderer_cells,
                                                    cell_renderer);
}

void
gimp_container_tree_view_set_dnd_drop_to_empty (GimpContainerTreeView *tree_view,
                                                gboolean               dnd_drop_to_empty)
{
  g_return_if_fail (GIMP_IS_CONTAINER_TREE_VIEW (tree_view));

  tree_view->priv->dnd_drop_to_empty = dnd_drop_to_empty;
}

void
gimp_container_tree_view_connect_name_edited (GimpContainerTreeView *tree_view,
                                              GCallback              callback,
                                              gpointer               data)
{
  g_return_if_fail (GIMP_IS_CONTAINER_TREE_VIEW (tree_view));
  g_return_if_fail (callback != NULL);

  g_object_set (tree_view->priv->name_cell,
                "mode",     GTK_CELL_RENDERER_MODE_EDITABLE,
                "editable", TRUE,
                NULL);

  if (! g_list_find (tree_view->priv->editable_cells, tree_view->priv->name_cell))
    tree_view->priv->editable_cells = g_list_prepend (tree_view->priv->editable_cells,
                                                      tree_view->priv->name_cell);

  g_signal_connect (tree_view->priv->name_cell, "edited",
                    callback,
                    data);
}

static void
gimp_container_tree_view_set (GimpContainerTreeView *tree_view,
                              GtkTreeIter           *iter,
                              GimpViewable          *viewable)
{
  GimpContainerView *view = GIMP_CONTAINER_VIEW (tree_view);
  GimpViewRenderer  *renderer;
  gchar             *name;
  gint               view_size;
  gint               border_width;

  view_size = gimp_container_view_get_view_size (view, &border_width);

  renderer = gimp_view_renderer_new (gimp_container_view_get_context (view),
                                     G_TYPE_FROM_INSTANCE (viewable),
                                     view_size, border_width,
                                     FALSE);
  gimp_view_renderer_set_viewable (renderer, viewable);
  gimp_view_renderer_remove_idle (renderer);

  g_signal_connect (renderer, "update",
                    G_CALLBACK (gimp_container_tree_view_renderer_update),
                    tree_view);

  name = gimp_viewable_get_description (viewable, NULL);

  gtk_tree_store_set (GTK_TREE_STORE (tree_view->model), iter,
                      GIMP_CONTAINER_TREE_VIEW_COLUMN_RENDERER, renderer,
                      GIMP_CONTAINER_TREE_VIEW_COLUMN_NAME,     name,
                      -1);

  g_free (name);
  g_object_unref (renderer);
}

/*  GimpContainerView methods  */

static void
gimp_container_tree_view_set_container (GimpContainerView *view,
                                        GimpContainer     *container)
{
  GimpContainerTreeView *tree_view = GIMP_CONTAINER_TREE_VIEW (view);
  GimpContainer         *old_container;

  old_container = gimp_container_view_get_container (view);

  if (old_container)
    {
      if (! container)
        {
          if (gimp_dnd_viewable_source_remove (GTK_WIDGET (tree_view->view),
                                               gimp_container_get_children_type (old_container)))
            {
              if (GIMP_VIEWABLE_CLASS (g_type_class_peek (gimp_container_get_children_type (old_container)))->get_size)
                gimp_dnd_pixbuf_source_remove (GTK_WIDGET (tree_view->view));

              gtk_drag_source_unset (GTK_WIDGET (tree_view->view));
            }

          g_signal_handlers_disconnect_by_func (tree_view->view,
                                                gimp_container_tree_view_button_press,
                                                tree_view);
        }
    }
  else if (container)
    {
      if (gimp_dnd_drag_source_set_by_type (GTK_WIDGET (tree_view->view),
                                            GDK_BUTTON1_MASK | GDK_BUTTON2_MASK,
                                            gimp_container_get_children_type (container),
                                            GDK_ACTION_COPY))
        {
          gimp_dnd_viewable_source_add (GTK_WIDGET (tree_view->view),
                                        gimp_container_get_children_type (container),
                                        gimp_container_tree_view_drag_viewable,
                                        tree_view);

          if (GIMP_VIEWABLE_CLASS (g_type_class_peek (gimp_container_get_children_type (container)))->get_size)
            gimp_dnd_pixbuf_source_add (GTK_WIDGET (tree_view->view),
                                        gimp_container_tree_view_drag_pixbuf,
                                        tree_view);
        }

      /*  connect button_press_event after DND so we can keep the list from
       *  selecting the item on button2
       */
      g_signal_connect (tree_view->view, "button-press-event",
                        G_CALLBACK (gimp_container_tree_view_button_press),
                        tree_view);
    }

  parent_view_iface->set_container (view, container);

  gtk_tree_view_columns_autosize (tree_view->view);
}

static void
gimp_container_tree_view_set_context (GimpContainerView *view,
                                      GimpContext       *context)
{
  GimpContainerTreeView *tree_view = GIMP_CONTAINER_TREE_VIEW (view);

  parent_view_iface->set_context (view, context);

  if (tree_view->model)
    {
      GtkTreeIter iter;
      gboolean    iter_valid;

      for (iter_valid = gtk_tree_model_get_iter_first (tree_view->model, &iter);
           iter_valid;
           iter_valid = gtk_tree_model_iter_next (tree_view->model, &iter))
        {
          GimpViewRenderer *renderer;

          gtk_tree_model_get (tree_view->model, &iter,
                              GIMP_CONTAINER_TREE_VIEW_COLUMN_RENDERER, &renderer,
                              -1);

          gimp_view_renderer_set_context (renderer, context);
          g_object_unref (renderer);
        }
    }
}

static gpointer
gimp_container_tree_view_insert_item (GimpContainerView *view,
                                      GimpViewable      *viewable,
                                      gpointer           parent_insert_data,
                                      gint               index)
{
  GimpContainerTreeView *tree_view = GIMP_CONTAINER_TREE_VIEW (view);
  GtkTreeIter            iter;

  /* FIXME tree */

  if (index == -1)
<<<<<<< HEAD
    gtk_tree_store_append (GTK_TREE_STORE (tree_view->model), &iter, NULL);
  else
    gtk_tree_store_insert (GTK_TREE_STORE (tree_view->model), &iter, NULL, index);
=======
    gtk_tree_store_append (GTK_TREE_STORE (tree_view->model), &iter,
                           parent_insert_data);
  else
    gtk_tree_store_insert (GTK_TREE_STORE (tree_view->model), &iter,
                           parent_insert_data, index);
>>>>>>> b929a7a6

  gimp_container_tree_view_set (tree_view, &iter, viewable);

  if (parent_insert_data)
    {
      GtkTreePath *path = gtk_tree_model_get_path (tree_view->model, &iter);

      gtk_tree_view_expand_to_path (tree_view->view, path);

      gtk_tree_path_free (path);
    }

  return gtk_tree_iter_copy (&iter);
}

static void
gimp_container_tree_view_remove_item (GimpContainerView *view,
                                      GimpViewable      *viewable,
                                      gpointer           insert_data)
{
  GimpContainerTreeView *tree_view = GIMP_CONTAINER_TREE_VIEW (view);
  GtkTreeIter           *iter      = (GtkTreeIter *) insert_data;

  if (iter)
    {
      gtk_tree_store_remove (GTK_TREE_STORE (tree_view->model), iter);

      gtk_tree_view_columns_autosize (tree_view->view);

      /*  If the store is empty after this remove, clear out renderers
       *  from all cells so they don't keep refing the viewables
       *  (see bug #149906).
       */
      if (! gtk_tree_model_iter_n_children (tree_view->model, NULL))
        {
          GList *list;

          for (list = tree_view->priv->renderer_cells; list; list = list->next)
            g_object_set (list->data, "renderer", NULL, NULL);
        }
    }
}

static void
gimp_container_tree_view_reorder_item (GimpContainerView *view,
                                       GimpViewable      *viewable,
                                       gint               new_index,
                                       gpointer           insert_data)
{
  GimpContainerTreeView *tree_view = GIMP_CONTAINER_TREE_VIEW (view);
  GtkTreeIter           *iter      = (GtkTreeIter *) insert_data;

  if (iter)
    {
      GimpViewable  *parent;
      GimpContainer *container;
      GtkTreeIter    selected_iter;
      gboolean       selected;

      parent = gimp_viewable_get_parent (viewable);

      if (parent)
        container = gimp_viewable_get_children (parent);
      else
        container = gimp_container_view_get_container (view);

      selected = gtk_tree_selection_get_selected (tree_view->priv->selection,
                                                  NULL, &selected_iter);

      if (selected)
        {
          GimpViewRenderer *renderer;

          gtk_tree_model_get (tree_view->model, &selected_iter,
                              GIMP_CONTAINER_TREE_VIEW_COLUMN_RENDERER, &renderer,
                              -1);

          if (renderer->viewable != viewable)
            selected = FALSE;

          g_object_unref (renderer);
        }

      if (new_index == -1 ||
          new_index == gimp_container_get_n_children (container) - 1)
        {
          gtk_tree_store_move_before (GTK_TREE_STORE (tree_view->model),
                                      iter, NULL);
        }
      else if (new_index == 0)
        {
          gtk_tree_store_move_after (GTK_TREE_STORE (tree_view->model),
                                     iter, NULL);
        }
      else
        {
          GtkTreePath *path;
          GtkTreeIter  place_iter;
          gint         depth;
          gint        *indices;
          gint         old_index;

          path = gtk_tree_model_get_path (tree_view->model, iter);
          indices = gtk_tree_path_get_indices (path);

          depth = gtk_tree_path_get_depth (path);

          old_index = indices[depth - 1];

          if (new_index != old_index)
            {
              indices[depth - 1] = new_index;

              gtk_tree_model_get_iter (tree_view->model, &place_iter, path);

              if (new_index > old_index)
                gtk_tree_store_move_after (GTK_TREE_STORE (tree_view->model),
                                           iter, &place_iter);
              else
                gtk_tree_store_move_before (GTK_TREE_STORE (tree_view->model),
                                            iter, &place_iter);
            }

          gtk_tree_path_free (path);
        }

      if (selected)
        gimp_container_view_select_item (view, viewable);
    }
}

static void
gimp_container_tree_view_rename_item (GimpContainerView *view,
                                      GimpViewable      *viewable,
                                      gpointer           insert_data)
{
  GimpContainerTreeView *tree_view = GIMP_CONTAINER_TREE_VIEW (view);
  GtkTreeIter           *iter      = (GtkTreeIter *) insert_data;

  if (iter)
    {
      gchar *name = gimp_viewable_get_description (viewable, NULL);
      gchar *old_name;

      gtk_tree_model_get (tree_view->model, iter,
                          GIMP_CONTAINER_TREE_VIEW_COLUMN_NAME, &old_name,
                          -1);

      gtk_tree_store_set (GTK_TREE_STORE (tree_view->model), iter,
                          GIMP_CONTAINER_TREE_VIEW_COLUMN_NAME, name,
                          -1);

      if (name && old_name && strlen (name) < strlen (old_name))
        gtk_tree_view_columns_autosize (tree_view->view);

      g_free (name);
      g_free (old_name);
    }
}

static gboolean
gimp_container_tree_view_select_item (GimpContainerView *view,
                                      GimpViewable      *viewable,
                                      gpointer           insert_data)
{
  GimpContainerTreeView *tree_view = GIMP_CONTAINER_TREE_VIEW (view);
  GtkTreeIter           *iter      = (GtkTreeIter *) insert_data;

  if (iter)
    {
      GtkTreePath *path;

      path = gtk_tree_model_get_path (tree_view->model, iter);

      g_signal_handlers_block_by_func (tree_view->priv->selection,
                                       gimp_container_tree_view_selection_changed,
                                       tree_view);

      gtk_tree_view_set_cursor (tree_view->view, path, NULL, FALSE);

      g_signal_handlers_unblock_by_func (tree_view->priv->selection,
                                         gimp_container_tree_view_selection_changed,
                                         tree_view);

      gtk_tree_view_scroll_to_cell (tree_view->view, path,
                                    NULL, FALSE, 0.0, 0.0);

      gtk_tree_path_free (path);
    }
  else
    {
      gtk_tree_selection_unselect_all (tree_view->priv->selection);
    }

  return TRUE;
}

static void
gimp_container_tree_view_clear_items (GimpContainerView *view)
{
  GimpContainerTreeView *tree_view = GIMP_CONTAINER_TREE_VIEW (view);

  gtk_tree_store_clear (GTK_TREE_STORE (tree_view->model));

  /*  Clear out renderers from all cells so they don't keep refing the
   *  viewables (see bug #149906).
   */
  if (! gtk_tree_model_iter_n_children (tree_view->model, NULL))
    {
      GList *list;

      for (list = tree_view->priv->renderer_cells; list; list = list->next)
        g_object_set (list->data, "renderer", NULL, NULL);
    }

  parent_view_iface->clear_items (view);
}

static void
gimp_container_tree_view_set_view_size (GimpContainerView *view)
{
  GimpContainerTreeView *tree_view = GIMP_CONTAINER_TREE_VIEW (view);
  GtkWidget             *tree_widget;
  GList                 *list;
  gint                   view_size;
  gint                   border_width;

  view_size = gimp_container_view_get_view_size (view, &border_width);

  if (tree_view->model)
    {
      GtkTreeIter iter;
      gboolean    iter_valid;

      for (iter_valid = gtk_tree_model_get_iter_first (tree_view->model, &iter);
           iter_valid;
           iter_valid = gtk_tree_model_iter_next (tree_view->model, &iter))
        {
          GimpViewRenderer *renderer;

          gtk_tree_model_get (tree_view->model, &iter,
                              GIMP_CONTAINER_TREE_VIEW_COLUMN_RENDERER, &renderer,
                              -1);

          gimp_view_renderer_set_size (renderer, view_size, border_width);
          g_object_unref (renderer);
        }
    }

  tree_widget = GTK_WIDGET (tree_view->view);

  if (! tree_widget)
    return;

  for (list = tree_view->priv->toggle_cells; list; list = g_list_next (list))
    {
      gchar       *stock_id;
      GtkIconSize  icon_size;

      g_object_get (list->data, "stock-id", &stock_id, NULL);

      if (stock_id)
        {
          GtkStyle *style = gtk_widget_get_style (tree_widget);

          icon_size = gimp_get_icon_size (tree_widget,
                                          stock_id,
                                          GTK_ICON_SIZE_BUTTON,
                                          view_size -
                                          2 * style->xthickness,
                                          view_size -
                                          2 * style->ythickness);

          g_object_set (list->data, "stock-size", icon_size, NULL);

          g_free (stock_id);
        }
    }

  gtk_tree_view_columns_autosize (tree_view->view);
}


/*  callbacks  */

static void
gimp_container_tree_view_name_canceled (GtkCellRendererText   *cell,
                                        GimpContainerTreeView *tree_view)
{
  GtkTreeIter iter;

  if (gtk_tree_selection_get_selected (tree_view->priv->selection, NULL, &iter))
    {
      GimpViewRenderer *renderer;
      gchar            *name;

      gtk_tree_model_get (tree_view->model, &iter,
                          GIMP_CONTAINER_TREE_VIEW_COLUMN_RENDERER, &renderer,
                          -1);

      name = gimp_viewable_get_description (renderer->viewable, NULL);

      gtk_tree_store_set (GTK_TREE_STORE (tree_view->model), &iter,
                          GIMP_CONTAINER_TREE_VIEW_COLUMN_NAME, name,
                          -1);

      g_free (name);
      g_object_unref (renderer);
    }
}

static void
gimp_container_tree_view_selection_changed (GtkTreeSelection      *selection,
                                            GimpContainerTreeView *tree_view)
{
  GtkTreeIter iter;

  if (gtk_tree_selection_get_selected (selection, NULL, &iter))
    {
      GimpViewRenderer *renderer;

      gtk_tree_model_get (tree_view->model, &iter,
                          GIMP_CONTAINER_TREE_VIEW_COLUMN_RENDERER, &renderer,
                          -1);

      gimp_container_view_item_selected (GIMP_CONTAINER_VIEW (tree_view),
                                         renderer->viewable);
      g_object_unref (renderer);
    }
}

static GtkCellRenderer *
gimp_container_tree_view_find_click_cell (GtkWidget         *widget,
                                          GList             *cells,
                                          GtkTreeViewColumn *column,
                                          GdkRectangle      *column_area,
                                          gint               tree_x,
                                          gint               tree_y)
{
  GList    *list;
  gboolean  rtl = (gtk_widget_get_direction (widget) == GTK_TEXT_DIR_RTL);

  for (list = cells; list; list = g_list_next (list))
    {
      GtkCellRenderer *renderer = list->data;
      gint             start;
      gint             width;

      if (renderer->visible &&
          gtk_tree_view_column_cell_get_position (column, renderer,
                                                  &start, &width))
        {
          gint x;

          if (rtl)
            x = column_area->x + column_area->width - start - width;
          else
            x = start + column_area->x;

          if (tree_x >= x + renderer->xpad &&
              tree_x < x + width - renderer->xpad)
            {
              return renderer;
            }
        }
    }

  return NULL;
}

static gboolean
gimp_container_tree_view_button_press (GtkWidget             *widget,
                                       GdkEventButton        *bevent,
                                       GimpContainerTreeView *tree_view)
{
  GimpContainerView *container_view = GIMP_CONTAINER_VIEW (tree_view);
  GtkTreeViewColumn *column;
  GtkTreePath       *path;

  tree_view->priv->dnd_renderer = NULL;

  if (! GTK_WIDGET_HAS_FOCUS (widget))
    gtk_widget_grab_focus (widget);

  if (gtk_tree_view_get_path_at_pos (GTK_TREE_VIEW (widget),
                                     bevent->x, bevent->y,
                                     &path, &column, NULL, NULL))
    {
      GimpViewRenderer         *renderer;
      GimpCellRendererToggle   *toggled_cell = NULL;
      GimpCellRendererViewable *clicked_cell = NULL;
      GtkCellRenderer          *edit_cell    = NULL;
      GdkRectangle              column_area;
      GtkTreeIter               iter;

      gtk_tree_model_get_iter (tree_view->model, &iter, path);

      gtk_tree_model_get (tree_view->model, &iter,
                          GIMP_CONTAINER_TREE_VIEW_COLUMN_RENDERER, &renderer,
                          -1);

      tree_view->priv->dnd_renderer = renderer;

      gtk_tree_view_get_cell_area (tree_view->view, path,
                                   column, &column_area);

      gtk_tree_view_column_cell_set_cell_data (column,
                                               tree_view->model,
                                               &iter,
                                               FALSE, FALSE);

      toggled_cell = (GimpCellRendererToggle *)
        gimp_container_tree_view_find_click_cell (widget,
                                                  tree_view->priv->toggle_cells,
                                                  column, &column_area,
                                                  bevent->x, bevent->y);

      if (! toggled_cell)
        clicked_cell = (GimpCellRendererViewable *)
          gimp_container_tree_view_find_click_cell (widget,
                                                    tree_view->priv->renderer_cells,
                                                    column, &column_area,
                                                    bevent->x, bevent->y);

      if (! toggled_cell && ! clicked_cell)
        edit_cell =
          gimp_container_tree_view_find_click_cell (widget,
                                                    tree_view->priv->editable_cells,
                                                    column, &column_area,
                                                    bevent->x, bevent->y);

      g_object_ref (tree_view);

      switch (bevent->button)
        {
        case 1:
          if (bevent->type == GDK_BUTTON_PRESS)
            {
              gboolean success = TRUE;

              /*  don't select item if a toggle was clicked */
              if (! toggled_cell)
                success = gimp_container_view_item_selected (container_view,
                                                             renderer->viewable);

              /*  a callback invoked by selecting the item may have
               *  destroyed us, so check if the container is still there
               */
              if (gimp_container_view_get_container (container_view))
                {
                  /*  another row may have been set by selecting  */
                  gtk_tree_view_column_cell_set_cell_data (column,
                                                           tree_view->model,
                                                           &iter,
                                                           FALSE, FALSE);

                  if (toggled_cell || clicked_cell)
                    {
                      gchar *path_str = gtk_tree_path_to_string (path);

                      if (toggled_cell)
                        {
                          gimp_cell_renderer_toggle_clicked (toggled_cell,
                                                             path_str,
                                                             bevent->state);
                        }
                      else if (clicked_cell)
                        {
                          gimp_cell_renderer_viewable_clicked (clicked_cell,
                                                               path_str,
                                                               bevent->state);
                        }

                      g_free (path_str);
                    }
                }
            }
          else if (bevent->type == GDK_2BUTTON_PRESS)
            {
              gboolean success = TRUE;

              /*  don't select item if a toggle was clicked */
              if (! toggled_cell)
                success = gimp_container_view_item_selected (container_view,
                                                             renderer->viewable);

              if (success)
                {
                  if (edit_cell)
                    {
                      if (edit_cell == tree_view->priv->name_cell)
                        {
                          const gchar *real_name;

                          real_name =
                            gimp_object_get_name (GIMP_OBJECT (renderer->viewable));

                          gtk_tree_store_set (GTK_TREE_STORE (tree_view->model),
                                              &iter,
                                              GIMP_CONTAINER_TREE_VIEW_COLUMN_NAME,
                                              real_name,
                                              -1);
                        }

                      gtk_tree_view_set_cursor_on_cell (tree_view->view, path,
                                                        column, edit_cell, TRUE);
                    }
                  else if (! toggled_cell &&
                           ((bevent->state & (GDK_SHIFT_MASK   |
                                              GDK_CONTROL_MASK |
                                              GDK_MOD1_MASK)) == 0))
                    {
                      /* Only activate if we're not in a toggled cell
                       * and no modifier keys are pressed
                       */
                      gimp_container_view_item_activated (container_view,
                                                          renderer->viewable);
                    }
                }
            }
          break;

        case 2:
          if (bevent->type == GDK_BUTTON_PRESS)
            {
              if (clicked_cell)
                {
                  gchar *path_str = gtk_tree_path_to_string (path);

                  gimp_cell_renderer_viewable_clicked (clicked_cell,
                                                       path_str,
                                                       bevent->state);

                  g_free (path_str);
                }
            }
          break;

        case 3:
          if (gimp_container_view_item_selected (container_view,
                                                 renderer->viewable))
            {
              if (gimp_container_view_get_container (container_view))
                gimp_container_view_item_context (container_view,
                                                  renderer->viewable);
            }
          break;

        default:
          break;
        }

      g_object_unref (tree_view);

      gtk_tree_path_free (path);
      g_object_unref (renderer);
    }
  else
    {
      switch (bevent->button)
        {
        case 3:
          gimp_editor_popup_menu (GIMP_EDITOR (tree_view), NULL, NULL);
          break;

        default:
          break;
        }
    }

  return TRUE;
}

static gboolean
gimp_container_tree_view_tooltip (GtkWidget             *widget,
                                  gint                   x,
                                  gint                   y,
                                  gboolean               keyboard_tip,
                                  GtkTooltip            *tooltip,
                                  GimpContainerTreeView *tree_view)
{
  GimpViewRenderer *renderer;
  GtkTreeIter       iter;
  GtkTreePath      *path;
  gboolean          show_tip = FALSE;

  if (! gtk_tree_view_get_tooltip_context (GTK_TREE_VIEW (widget), &x, &y,
                                           keyboard_tip,
                                           NULL, &path, &iter))
    return FALSE;

  gtk_tree_model_get (tree_view->model, &iter,
                      GIMP_CONTAINER_TREE_VIEW_COLUMN_RENDERER, &renderer,
                      -1);

  if (renderer)
    {
      gchar *desc;
      gchar *tip;

      desc = gimp_viewable_get_description (renderer->viewable, &tip);

      if (tip)
        {
          gtk_tooltip_set_text (tooltip, tip);
          gtk_tree_view_set_tooltip_row (GTK_TREE_VIEW (widget), tooltip, path);

          show_tip = TRUE;

          g_free (tip);
        }

      g_free (desc);
      g_object_unref (renderer);
    }

  gtk_tree_path_free (path);

  return show_tip;
}

static void
gimp_container_tree_view_renderer_update (GimpViewRenderer      *renderer,
                                          GimpContainerTreeView *tree_view)
{
  GimpContainerView *view = GIMP_CONTAINER_VIEW (tree_view);
  GtkTreeIter       *iter;

  iter = gimp_container_view_lookup (view, renderer->viewable);

  if (iter)
    {
      GtkTreePath *path;

      path = gtk_tree_model_get_path (tree_view->model, iter);
      gtk_tree_model_row_changed (tree_view->model, path, iter);
      gtk_tree_path_free (path);
    }
}

static GimpViewable *
gimp_container_tree_view_drag_viewable (GtkWidget    *widget,
                                        GimpContext **context,
                                        gpointer      data)
{
  GimpContainerTreeView *tree_view = GIMP_CONTAINER_TREE_VIEW (data);

  if (context)
    *context = gimp_container_view_get_context (GIMP_CONTAINER_VIEW (data));

  if (tree_view->priv->dnd_renderer)
    return tree_view->priv->dnd_renderer->viewable;

  return NULL;
}

static GdkPixbuf *
gimp_container_tree_view_drag_pixbuf (GtkWidget *widget,
                                      gpointer   data)
{
  GimpContainerTreeView *tree_view = GIMP_CONTAINER_TREE_VIEW (data);
  GimpViewRenderer      *renderer  = tree_view->priv->dnd_renderer;
  gint                   width;
  gint                   height;

  if (renderer && gimp_viewable_get_size (renderer->viewable, &width, &height))
    return gimp_viewable_get_new_pixbuf (renderer->viewable,
                                         renderer->context,
                                         width, height);

  return NULL;
}<|MERGE_RESOLUTION|>--- conflicted
+++ resolved
@@ -199,11 +199,7 @@
                                   "enable-search",   FALSE,
                                   "headers-visible", FALSE,
                                   "has-tooltip",     TRUE,
-<<<<<<< HEAD
-                                  "show-expanders",  FALSE,
-=======
                                   "show-expanders",  GIMP_CONTAINER_VIEW_GET_INTERFACE (view)->model_is_tree,
->>>>>>> b929a7a6
                                   NULL);
   g_object_unref (tree);
 
@@ -598,20 +594,12 @@
   GimpContainerTreeView *tree_view = GIMP_CONTAINER_TREE_VIEW (view);
   GtkTreeIter            iter;
 
-  /* FIXME tree */
-
   if (index == -1)
-<<<<<<< HEAD
-    gtk_tree_store_append (GTK_TREE_STORE (tree_view->model), &iter, NULL);
-  else
-    gtk_tree_store_insert (GTK_TREE_STORE (tree_view->model), &iter, NULL, index);
-=======
     gtk_tree_store_append (GTK_TREE_STORE (tree_view->model), &iter,
                            parent_insert_data);
   else
     gtk_tree_store_insert (GTK_TREE_STORE (tree_view->model), &iter,
                            parent_insert_data, index);
->>>>>>> b929a7a6
 
   gimp_container_tree_view_set (tree_view, &iter, viewable);
 
